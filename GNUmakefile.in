#
# PostgreSQL top level makefile
#
# GNUmakefile.in
#

subdir =
top_builddir = .
include $(top_builddir)/src/Makefile.global

$(call recurse,all install,src config)

all:
	+@echo "All of PostgreSQL successfully made. Ready to install."

docs:
	$(MAKE) -C doc-xc all

$(call recurse,world,doc-xc src config contrib,all)
world:
	+@echo "PostgreSQL, contrib, and documentation successfully made. Ready to install."

# build src/ before contrib/
world-contrib-recurse: world-src-recurse

html man:
	$(MAKE) -C doc-xc $@

install:
	+@echo "PostgreSQL installation complete."

install-docs:
	$(MAKE) -C doc-xc install

$(call recurse,install-world,doc-xc src config contrib,install)
install-world:
	+@echo "PostgreSQL, contrib, and documentation installation complete."

<<<<<<< HEAD
$(call recurse,installdirs uninstall coverage,doc-xc src config)
=======
# build src/ before contrib/
install-world-contrib-recurse: install-world-src-recurse

$(call recurse,installdirs uninstall coverage,doc src config)
>>>>>>> 80edfd76

$(call recurse,distprep,doc-xc src config contrib)

# clean, distclean, etc should apply to contrib too, even though
# it's not built by default
$(call recurse,clean,doc-xc contrib src config)
clean:
# Garbage from autoconf:
	@rm -rf autom4te.cache/

# Important: distclean `src' last, otherwise Makefile.global
# will be gone too soon.
distclean maintainer-clean:
	$(MAKE) -C doc-xc $@
	$(MAKE) -C contrib $@
	$(MAKE) -C config $@
	$(MAKE) -C src $@
	rm -f config.cache config.log config.status GNUmakefile
# Garbage from autoconf:
	@rm -rf autom4te.cache/

check: all

check installcheck installcheck-parallel:
	$(MAKE) -C src/test/regress $@

$(call recurse,check-world,src/test src/pl src/interfaces/ecpg contrib,check)

$(call recurse,installcheck-world,src/test src/pl src/interfaces/ecpg contrib,installcheck)

$(call recurse,maintainer-check,doc-xc src config contrib)

GNUmakefile: GNUmakefile.in $(top_builddir)/config.status
	./config.status $@


##########################################################################

distdir	= postgresql-$(VERSION)
dummy	= =install=
garbage = =*  "#"*  ."#"*  *~*  *.orig  *.rej  core  postgresql-*

dist: $(distdir).tar.gz $(distdir).tar.bz2
	rm -rf $(distdir)

$(distdir).tar: distdir
	$(TAR) chf $@ $(distdir)

.INTERMEDIATE: $(distdir).tar

distdir-location:
	@echo $(distdir)

distdir:
	rm -rf $(distdir)* $(dummy)
	for x in `cd $(top_srcdir) && find . \( -name CVS -prune \) -o \( -name .git -prune \) -o -print`; do \
	  file=`expr X$$x : 'X\./\(.*\)'`; \
	  if test -d "$(top_srcdir)/$$file" ; then \
	    mkdir "$(distdir)/$$file" && chmod 777 "$(distdir)/$$file";	\
	  else \
	    ln "$(top_srcdir)/$$file" "$(distdir)/$$file" >/dev/null 2>&1 \
	      || cp "$(top_srcdir)/$$file" "$(distdir)/$$file"; \
	  fi || exit; \
	done
	$(MAKE) -C $(distdir) distprep
	$(MAKE) -C $(distdir)/doc/src/sgml/ HISTORY INSTALL regress_README
	cp $(distdir)/doc/src/sgml/HISTORY $(distdir)/
	cp $(distdir)/doc/src/sgml/INSTALL $(distdir)/
	cp $(distdir)/doc/src/sgml/regress_README $(distdir)/src/test/regress/README
	$(MAKE) -C $(distdir) distclean
	rm -f $(distdir)/README.git

distcheck: dist
	rm -rf $(dummy)
	mkdir $(dummy)
	$(GZIP) -d -c $(distdir).tar.gz | $(TAR) xf -
	install_prefix=`cd $(dummy) && pwd`; \
	cd $(distdir) \
	&& ./configure --prefix="$$install_prefix"
	$(MAKE) -C $(distdir) -q distprep
	$(MAKE) -C $(distdir)
	$(MAKE) -C $(distdir) install
	$(MAKE) -C $(distdir) uninstall
	@echo "checking whether \`$(MAKE) uninstall' works"
	test `find $(dummy) ! -type d | wc -l` -eq 0
	$(MAKE) -C $(distdir) dist
# Room for improvement: Check here whether this distribution tarball
# is sufficiently similar to the original one.
	rm -rf $(distdir) $(dummy)
	@echo "Distribution integrity checks out."

.PHONY: dist distdir distcheck docs install-docs world check-world install-world installcheck-world<|MERGE_RESOLUTION|>--- conflicted
+++ resolved
@@ -36,14 +36,10 @@
 install-world:
 	+@echo "PostgreSQL, contrib, and documentation installation complete."
 
-<<<<<<< HEAD
-$(call recurse,installdirs uninstall coverage,doc-xc src config)
-=======
 # build src/ before contrib/
 install-world-contrib-recurse: install-world-src-recurse
 
-$(call recurse,installdirs uninstall coverage,doc src config)
->>>>>>> 80edfd76
+$(call recurse,installdirs uninstall coverage,doc-xc src config)
 
 $(call recurse,distprep,doc-xc src config contrib)
 
