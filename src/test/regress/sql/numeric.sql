--- conflicted
+++ resolved
@@ -742,7 +742,6 @@
 	FROM num_data ORDER BY val;
 
 SELECT '' AS to_char_4, to_char(val, '9999999999999999.999999999999999S')
-<<<<<<< HEAD
 	FROM num_data ORDER BY val;
 
 SELECT '' AS to_char_5,  to_char(val, 'MI9999999999999999.999999999999999')     FROM num_data ORDER BY val;	
@@ -763,29 +762,7 @@
 SELECT '' AS to_char_20, to_char(val, E'99999 "text" 9999 "9999" 999 "\\"text between quote marks\\"" 9999') FROM num_data ORDER BY val;
 SELECT '' AS to_char_21, to_char(val, '999999SG9999999999')			FROM num_data ORDER BY val;
 SELECT '' AS to_char_22, to_char(val, 'FM9999999999999999.999999999999999')	FROM num_data ORDER BY val;
-=======
-	FROM num_data;
-
-SELECT '' AS to_char_5,  to_char(val, 'MI9999999999999999.999999999999999')     FROM num_data;	
-SELECT '' AS to_char_6,  to_char(val, 'FMS9999999999999999.999999999999999')    FROM num_data;
-SELECT '' AS to_char_7,  to_char(val, 'FM9999999999999999.999999999999999THPR') FROM num_data;
-SELECT '' AS to_char_8,  to_char(val, 'SG9999999999999999.999999999999999th')   FROM num_data;	
-SELECT '' AS to_char_9,  to_char(val, '0999999999999999.999999999999999')       FROM num_data;	
-SELECT '' AS to_char_10, to_char(val, 'S0999999999999999.999999999999999')      FROM num_data;	
-SELECT '' AS to_char_11, to_char(val, 'FM0999999999999999.999999999999999')     FROM num_data;	
-SELECT '' AS to_char_12, to_char(val, 'FM9999999999999999.099999999999999') 	FROM num_data;
-SELECT '' AS to_char_13, to_char(val, 'FM9999999999990999.990999999999999') 	FROM num_data;
-SELECT '' AS to_char_14, to_char(val, 'FM0999999999999999.999909999999999') 	FROM num_data;
-SELECT '' AS to_char_15, to_char(val, 'FM9999999990999999.099999999999999') 	FROM num_data;
-SELECT '' AS to_char_16, to_char(val, 'L9999999999999999.099999999999999')	FROM num_data;	
-SELECT '' AS to_char_17, to_char(val, 'FM9999999999999999.99999999999999')	FROM num_data;
-SELECT '' AS to_char_18, to_char(val, 'S 9 9 9 9 9 9 9 9 9 9 9 9 9 9 9 9 . 9 9 9 9 9 9 9 9 9 9 9 9 9 9 9 9 9') FROM num_data;
-SELECT '' AS to_char_19, to_char(val, 'FMS 9 9 9 9 9 9 9 9 9 9 9 9 9 9 9 9 . 9 9 9 9 9 9 9 9 9 9 9 9 9 9 9 9 9') FROM num_data;
-SELECT '' AS to_char_20, to_char(val, E'99999 "text" 9999 "9999" 999 "\\"text between quote marks\\"" 9999') FROM num_data;
-SELECT '' AS to_char_21, to_char(val, '999999SG9999999999')			FROM num_data;
-SELECT '' AS to_char_22, to_char(val, 'FM9999999999999999.999999999999999')	FROM num_data;
-SELECT '' AS to_char_23, to_char(val, '9.999EEEE')				FROM num_data;
->>>>>>> 1084f317
+SELECT '' AS to_char_23, to_char(val, '9.999EEEE')				FROM num_data ORDER BY val;
 
 -- TO_NUMBER()
 --
