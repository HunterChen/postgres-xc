--- conflicted
+++ resolved
@@ -1008,13 +1008,8 @@
 -- signaling still works properly after fixing this bug)
 select ( with cte(foo) as ( values(f1) )
          select (select foo from cte) )
-<<<<<<< HEAD
 from int4_tbl order by 1;
-  ?column?   
-=======
-from int4_tbl;
      foo     
->>>>>>> 80edfd76
 -------------
  -2147483647
      -123456
@@ -1025,13 +1020,8 @@
 
 select ( with cte(foo) as ( values(f1) )
           values((select foo from cte)) )
-<<<<<<< HEAD
 from int4_tbl order by 1;
-  ?column?   
-=======
-from int4_tbl;
    column1   
->>>>>>> 80edfd76
 -------------
  -2147483647
      -123456
