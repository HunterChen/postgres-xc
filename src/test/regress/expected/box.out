--
-- BOX
--
--
-- box logic
--	     o
-- 3	  o--|X
--	  |  o|
-- 2	+-+-+ |
--	| | | |
-- 1	| o-+-o
--	|   |
-- 0	+---+
--
--	0 1 2 3
--
-- boxes are specified by two points, given by four floats x1,y1,x2,y2
CREATE TABLE BOX_TBL (f1 box);
INSERT INTO BOX_TBL (f1) VALUES ('(2.0,2.0,0.0,0.0)');
INSERT INTO BOX_TBL (f1) VALUES ('(1.0,1.0,3.0,3.0)');
-- degenerate cases where the box is a line or a point
-- note that lines and points boxes all have zero area
INSERT INTO BOX_TBL (f1) VALUES ('(2.5, 2.5, 2.5,3.5)');
INSERT INTO BOX_TBL (f1) VALUES ('(3.0, 3.0,3.0,3.0)');
-- badly formatted box inputs
INSERT INTO BOX_TBL (f1) VALUES ('(2.3, 4.5)');
ERROR:  invalid input syntax for type box: "(2.3, 4.5)"
LINE 1: INSERT INTO BOX_TBL (f1) VALUES ('(2.3, 4.5)');
                                         ^
INSERT INTO BOX_TBL (f1) VALUES ('asdfasdf(ad');
ERROR:  invalid input syntax for type box: "asdfasdf(ad"
LINE 1: INSERT INTO BOX_TBL (f1) VALUES ('asdfasdf(ad');
                                         ^
SELECT '' AS four, * FROM BOX_TBL;
 four |         f1          
------+---------------------
      | (2,2),(0,0)
      | (3,3),(1,1)
      | (2.5,3.5),(2.5,2.5)
      | (3,3),(3,3)
(4 rows)

SELECT '' AS four, b.*, area(b.f1) as barea
   FROM BOX_TBL b ORDER BY (b.f1[0])[0], (b.f1[0])[1], (b.f1[2])[0], (b.f1[2])[1];
 four |         f1          | barea 
------+---------------------+-------
      | (2,2),(0,0)         |     4
      | (2.5,3.5),(2.5,2.5) |     0
      | (3,3),(1,1)         |     4
      | (3,3),(3,3)         |     0
(4 rows)

-- overlap
SELECT '' AS three, b.f1
<<<<<<< HEAD
   FROM BOX_TBL b  
   WHERE b.f1 && box '(2.5,2.5,1.0,1.0)' ORDER BY (b.f1[0])[0], (b.f1[0])[1], (b.f1[2])[0], (b.f1[2])[1];
=======
   FROM BOX_TBL b
   WHERE b.f1 && box '(2.5,2.5,1.0,1.0)';
>>>>>>> a4bebdd9
 three |         f1          
-------+---------------------
       | (2,2),(0,0)
       | (2.5,3.5),(2.5,2.5)
       | (3,3),(1,1)
(3 rows)

-- left-or-overlap (x only)
SELECT '' AS two, b1.*
   FROM BOX_TBL b1
   WHERE b1.f1 &< box '(2.0,2.0,2.5,2.5)' ORDER BY (b1.f1[0])[0], (b1.f1[0])[1], (b1.f1[2])[0], (b1.f1[2])[1];
 two |         f1          
-----+---------------------
     | (2,2),(0,0)
     | (2.5,3.5),(2.5,2.5)
(2 rows)

-- right-or-overlap (x only)
SELECT '' AS two, b1.*
   FROM BOX_TBL b1
   WHERE b1.f1 &> box '(2.0,2.0,2.5,2.5)' ORDER BY (b1.f1[0])[0], (b1.f1[0])[1], (b1.f1[2])[0], (b1.f1[2])[1];
 two |         f1          
-----+---------------------
     | (2.5,3.5),(2.5,2.5)
     | (3,3),(3,3)
(2 rows)

-- left of
SELECT '' AS two, b.f1
   FROM BOX_TBL b
   WHERE b.f1 << box '(3.0,3.0,5.0,5.0)' ORDER BY (b.f1[0])[0], (b.f1[0])[1], (b.f1[2])[0], (b.f1[2])[1];
 two |         f1          
-----+---------------------
     | (2,2),(0,0)
     | (2.5,3.5),(2.5,2.5)
(2 rows)

-- area <=
SELECT '' AS four, b.f1
   FROM BOX_TBL b
   WHERE b.f1 <= box '(3.0,3.0,5.0,5.0)' ORDER BY (b.f1[0])[0], (b.f1[0])[1], (b.f1[2])[0], (b.f1[2])[1];
 four |         f1          
------+---------------------
      | (2,2),(0,0)
      | (2.5,3.5),(2.5,2.5)
      | (3,3),(1,1)
      | (3,3),(3,3)
(4 rows)

-- area <
SELECT '' AS two, b.f1
   FROM BOX_TBL b
   WHERE b.f1 < box '(3.0,3.0,5.0,5.0)' ORDER BY (b.f1[0])[0], (b.f1[0])[1], (b.f1[2])[0], (b.f1[2])[1];
 two |         f1          
-----+---------------------
     | (2.5,3.5),(2.5,2.5)
     | (3,3),(3,3)
(2 rows)

-- area =
SELECT '' AS two, b.f1
   FROM BOX_TBL b
   WHERE b.f1 = box '(3.0,3.0,5.0,5.0)' ORDER BY (b.f1[0])[0], (b.f1[0])[1], (b.f1[2])[0], (b.f1[2])[1];
 two |     f1      
-----+-------------
     | (2,2),(0,0)
     | (3,3),(1,1)
(2 rows)

-- area >
SELECT '' AS two, b.f1
<<<<<<< HEAD
   FROM BOX_TBL b				-- zero area 
   WHERE b.f1 > box '(3.5,3.0,4.5,3.0)' ORDER BY (b.f1[0])[0], (b.f1[0])[1], (b.f1[2])[0], (b.f1[2])[1];	
=======
   FROM BOX_TBL b				-- zero area
   WHERE b.f1 > box '(3.5,3.0,4.5,3.0)';
>>>>>>> a4bebdd9
 two |     f1      
-----+-------------
     | (2,2),(0,0)
     | (3,3),(1,1)
(2 rows)

-- area >=
SELECT '' AS four, b.f1
<<<<<<< HEAD
   FROM BOX_TBL b				-- zero area 
   WHERE b.f1 >= box '(3.5,3.0,4.5,3.0)' ORDER BY (b.f1[0])[0], (b.f1[0])[1], (b.f1[2])[0], (b.f1[2])[1];
=======
   FROM BOX_TBL b				-- zero area
   WHERE b.f1 >= box '(3.5,3.0,4.5,3.0)';
>>>>>>> a4bebdd9
 four |         f1          
------+---------------------
      | (2,2),(0,0)
      | (2.5,3.5),(2.5,2.5)
      | (3,3),(1,1)
      | (3,3),(3,3)
(4 rows)

-- right of
SELECT '' AS two, b.f1
   FROM BOX_TBL b
   WHERE box '(3.0,3.0,5.0,5.0)' >> b.f1 ORDER BY (b.f1[0])[0], (b.f1[0])[1], (b.f1[2])[0], (b.f1[2])[1];
 two |         f1          
-----+---------------------
     | (2,2),(0,0)
     | (2.5,3.5),(2.5,2.5)
(2 rows)

-- contained in
SELECT '' AS three, b.f1
   FROM BOX_TBL b
   WHERE b.f1 <@ box '(0,0,3,3)' ORDER BY (b.f1[0])[0], (b.f1[0])[1], (b.f1[2])[0], (b.f1[2])[1];
 three |     f1      
-------+-------------
       | (2,2),(0,0)
       | (3,3),(1,1)
       | (3,3),(3,3)
(3 rows)

-- contains
SELECT '' AS three, b.f1
   FROM BOX_TBL b
   WHERE box '(0,0,3,3)' @> b.f1 ORDER BY (b.f1[0])[0], (b.f1[0])[1], (b.f1[2])[0], (b.f1[2])[1];
 three |     f1      
-------+-------------
       | (2,2),(0,0)
       | (3,3),(1,1)
       | (3,3),(3,3)
(3 rows)

-- box equality
SELECT '' AS one, b.f1
   FROM BOX_TBL b
   WHERE box '(1,1,3,3)' ~= b.f1 ORDER BY (b.f1[0])[0], (b.f1[0])[1], (b.f1[2])[0], (b.f1[2])[1];
 one |     f1      
-----+-------------
     | (3,3),(1,1)
(1 row)

-- center of box, left unary operator
SELECT '' AS four, @@(b1.f1) AS p
   FROM BOX_TBL b1 ORDER BY (b1.f1[0])[0], (b1.f1[0])[1], (b1.f1[2])[0], (b1.f1[2])[1];
 four |    p    
------+---------
      | (1,1)
      | (2.5,3)
      | (2,2)
      | (3,3)
(4 rows)

-- wholly-contained
SELECT '' AS one, b1.*, b2.*
<<<<<<< HEAD
   FROM BOX_TBL b1, BOX_TBL b2 
   WHERE b1.f1 @> b2.f1 and not b1.f1 ~= b2.f1 
   ORDER BY (b1.f1[0])[0], (b1.f1[0])[1], (b1.f1[2])[0], (b1.f1[2])[1], (b2.f1[0])[0], (b2.f1[0])[1], (b2.f1[2])[0], (b2.f1[2])[1]; 
=======
   FROM BOX_TBL b1, BOX_TBL b2
   WHERE b1.f1 @> b2.f1 and not b1.f1 ~= b2.f1;
>>>>>>> a4bebdd9
 one |     f1      |     f1      
-----+-------------+-------------
     | (3,3),(1,1) | (3,3),(3,3)
(1 row)

SELECT '' AS four, height(f1), width(f1) FROM BOX_TBL ORDER BY (f1[0])[0], (f1[0])[1], (f1[2])[0], (f1[2])[1];
 four | height | width 
------+--------+-------
      |      2 |     2
      |      1 |     0
      |      2 |     2
      |      0 |     0
(4 rows)
<|MERGE_RESOLUTION|>--- conflicted
+++ resolved
@@ -52,13 +52,8 @@
 
 -- overlap
 SELECT '' AS three, b.f1
-<<<<<<< HEAD
    FROM BOX_TBL b  
    WHERE b.f1 && box '(2.5,2.5,1.0,1.0)' ORDER BY (b.f1[0])[0], (b.f1[0])[1], (b.f1[2])[0], (b.f1[2])[1];
-=======
-   FROM BOX_TBL b
-   WHERE b.f1 && box '(2.5,2.5,1.0,1.0)';
->>>>>>> a4bebdd9
  three |         f1          
 -------+---------------------
        | (2,2),(0,0)
@@ -130,13 +125,8 @@
 
 -- area >
 SELECT '' AS two, b.f1
-<<<<<<< HEAD
    FROM BOX_TBL b				-- zero area 
    WHERE b.f1 > box '(3.5,3.0,4.5,3.0)' ORDER BY (b.f1[0])[0], (b.f1[0])[1], (b.f1[2])[0], (b.f1[2])[1];	
-=======
-   FROM BOX_TBL b				-- zero area
-   WHERE b.f1 > box '(3.5,3.0,4.5,3.0)';
->>>>>>> a4bebdd9
  two |     f1      
 -----+-------------
      | (2,2),(0,0)
@@ -145,13 +135,8 @@
 
 -- area >=
 SELECT '' AS four, b.f1
-<<<<<<< HEAD
    FROM BOX_TBL b				-- zero area 
    WHERE b.f1 >= box '(3.5,3.0,4.5,3.0)' ORDER BY (b.f1[0])[0], (b.f1[0])[1], (b.f1[2])[0], (b.f1[2])[1];
-=======
-   FROM BOX_TBL b				-- zero area
-   WHERE b.f1 >= box '(3.5,3.0,4.5,3.0)';
->>>>>>> a4bebdd9
  four |         f1          
 ------+---------------------
       | (2,2),(0,0)
@@ -214,14 +199,9 @@
 
 -- wholly-contained
 SELECT '' AS one, b1.*, b2.*
-<<<<<<< HEAD
    FROM BOX_TBL b1, BOX_TBL b2 
    WHERE b1.f1 @> b2.f1 and not b1.f1 ~= b2.f1 
    ORDER BY (b1.f1[0])[0], (b1.f1[0])[1], (b1.f1[2])[0], (b1.f1[2])[1], (b2.f1[0])[0], (b2.f1[0])[1], (b2.f1[2])[0], (b2.f1[2])[1]; 
-=======
-   FROM BOX_TBL b1, BOX_TBL b2
-   WHERE b1.f1 @> b2.f1 and not b1.f1 ~= b2.f1;
->>>>>>> a4bebdd9
  one |     f1      |     f1      
 -----+-------------+-------------
      | (3,3),(1,1) | (3,3),(3,3)
