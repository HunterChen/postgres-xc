--- conflicted
+++ resolved
@@ -32,65 +32,40 @@
      | (10,10)
 (6 rows)
 
-<<<<<<< HEAD
 -- left of 
 SELECT '' AS three, p.* FROM POINT_TBL p WHERE p.f1 << '(0.0, 0.0)' ORDER BY p.f1[0], p.f1[1];
-=======
--- left of
-SELECT '' AS three, p.* FROM POINT_TBL p WHERE p.f1 << '(0.0, 0.0)';
->>>>>>> a4bebdd9
- three |    f1    
--------+----------
-       | (-10,0)
-       | (-5,-12)
-       | (-3,4)
-(3 rows)
-
-<<<<<<< HEAD
+ three |    f1    
+-------+----------
+       | (-10,0)
+       | (-5,-12)
+       | (-3,4)
+(3 rows)
+
 -- right of 
 SELECT '' AS three, p.* FROM POINT_TBL p WHERE '(0.0,0.0)' >> p.f1 ORDER BY p.f1[0], p.f1[1];
-=======
--- right of
-SELECT '' AS three, p.* FROM POINT_TBL p WHERE '(0.0,0.0)' >> p.f1;
->>>>>>> a4bebdd9
- three |    f1    
--------+----------
-       | (-10,0)
-       | (-5,-12)
-       | (-3,4)
-(3 rows)
-
-<<<<<<< HEAD
+ three |    f1    
+-------+----------
+       | (-10,0)
+       | (-5,-12)
+       | (-3,4)
+(3 rows)
+
 -- above 
 SELECT '' AS one, p.* FROM POINT_TBL p WHERE '(0.0,0.0)' >^ p.f1 ORDER BY p.f1[0], p.f1[1];
-=======
--- above
-SELECT '' AS one, p.* FROM POINT_TBL p WHERE '(0.0,0.0)' >^ p.f1;
->>>>>>> a4bebdd9
  one |    f1    
 -----+----------
      | (-5,-12)
 (1 row)
 
-<<<<<<< HEAD
 -- below 
 SELECT '' AS one, p.* FROM POINT_TBL p WHERE p.f1 <^ '(0.0, 0.0)' ORDER BY p.f1[0], p.f1[1];
-=======
--- below
-SELECT '' AS one, p.* FROM POINT_TBL p WHERE p.f1 <^ '(0.0, 0.0)';
->>>>>>> a4bebdd9
  one |    f1    
 -----+----------
      | (-5,-12)
 (1 row)
 
-<<<<<<< HEAD
 -- equal 
 SELECT '' AS one, p.* FROM POINT_TBL p WHERE p.f1 ~= '(5.1, 34.5)' ORDER BY p.f1[0], p.f1[1];
-=======
--- equal
-SELECT '' AS one, p.* FROM POINT_TBL p WHERE p.f1 ~= '(5.1, 34.5)';
->>>>>>> a4bebdd9
  one |     f1     
 -----+------------
      | (5.1,34.5)
