/*-------------------------------------------------------------------------
 *
 * pg_aggregate.h
 *	  definition of the system "aggregate" relation (pg_aggregate)
 *	  along with the relation's initial contents.
 *
 *
 * Portions Copyright (c) 1996-2012, PostgreSQL Global Development Group
 * Portions Copyright (c) 1994, Regents of the University of California
 *
 * src/include/catalog/pg_aggregate.h
 *
 * NOTES
 *	  the genbki.pl script reads this file and generates .bki
 *	  information from the DATA() statements.
 *
 *-------------------------------------------------------------------------
 */
#ifndef PG_AGGREGATE_H
#define PG_AGGREGATE_H

#include "catalog/genbki.h"
#include "nodes/pg_list.h"

/* ----------------------------------------------------------------
 *		pg_aggregate definition.
 *
 *		cpp turns this into typedef struct FormData_pg_aggregate
 *
#ifdef PGXC
 * 		Derived from pg_aggregate, added collection function, collection data
 * type and collection initial value.
#endif
 *
 *	aggfnoid			pg_proc OID of the aggregate itself
 *	aggtransfn			transition function
#ifdef PGXC
 *	aggcollectfn		collectition function
#endif
 *	aggfinalfn			final function (0 if none)
 *	aggsortop			associated sort operator (0 if none)
 *	aggtranstype		type of aggregate's transition (state) data
 *	agginitval			initial value for transition state (can be NULL)
#ifdef PGXC
 *	agginitcollect		initial value for collection state (can be NULL)
#endif
 * ----------------------------------------------------------------
 */
#define AggregateRelationId  2600

CATALOG(pg_aggregate,2600) BKI_WITHOUT_OIDS
{
	regproc		aggfnoid;
	regproc		aggtransfn;
	regproc		aggcollectfn; /* PGXC */
	regproc		aggfinalfn;
	Oid			aggsortop;
<<<<<<< HEAD
	Oid			aggtranstype;	/* also serves as the input and output type
								 * of aggcollectfn
								 */
	text		agginitval;		/* VARIABLE LENGTH FIELD */
	text		agginitcollect;	/* PGXC, VARIABLE LENGTH FIELD */
=======
	Oid			aggtranstype;

#ifdef CATALOG_VARLEN			/* variable-length fields start here */
	text		agginitval;
#endif
>>>>>>> 80edfd76
} FormData_pg_aggregate;

/* ----------------
 *		Form_pg_aggregate corresponds to a pointer to a tuple with
 *		the format of pg_aggregate relation.
 * ----------------
 */
typedef FormData_pg_aggregate *Form_pg_aggregate;

/* ----------------
 *		compiler constants for pg_aggregate
 * ----------------
 */

#ifdef PGXC
#define Natts_pg_aggregate					8
#define Anum_pg_aggregate_aggfnoid			1
#define Anum_pg_aggregate_aggtransfn		2
#define Anum_pg_aggregate_aggcollectfn		3
#define Anum_pg_aggregate_aggfinalfn		4
#define Anum_pg_aggregate_aggsortop			5
#define Anum_pg_aggregate_aggtranstype		6
#define Anum_pg_aggregate_agginitval		7
#define Anum_pg_aggregate_agginitcollect	8
#endif
#ifdef PGXC
//#define Natts_pg_aggregate				6
//#define Anum_pg_aggregate_aggfnoid		1
//#define Anum_pg_aggregate_aggtransfn	2
//#define Anum_pg_aggregate_aggfinalfn	3
//#define Anum_pg_aggregate_aggsortop		4
//#define Anum_pg_aggregate_aggtranstype	5
//#define Anum_pg_aggregate_agginitval	6
#endif


/* ----------------
 * initial contents of pg_aggregate
 * ---------------
 */

/* avg */
#ifdef PGXC
DATA(insert ( 2100	int8_avg_accum	numeric_avg_collect	numeric_avg		0	1231	"{0,0}" "{0,0}" ));
DATA(insert ( 2101	int4_avg_accum	int8_avg_collect	int8_avg		0	1016	"{0,0}" "{0,0}" ));
DATA(insert ( 2102	int2_avg_accum	int8_avg_collect	int8_avg		0	1016	"{0,0}" "{0,0}" ));
DATA(insert ( 2103	numeric_avg_accum	numeric_avg_collect	numeric_avg		0	1231	"{0,0}" "{0,0}" ));
DATA(insert ( 2104	float4_accum	float8_collect	float8_avg		0	1022	"{0,0,0}" "{0,0,0}" ));
DATA(insert ( 2105	float8_accum	float8_collect	float8_avg		0	1022	"{0,0,0}" "{0,0,0}" ));
DATA(insert ( 2106	interval_accum	interval_collect	interval_avg	0	1187	"{0 second,0 second}" "{0 second,0 second}" ));
#endif
#ifdef PGXC
//DATA(insert ( 2100	int8_avg_accum	numeric_avg		0	1231	"{0,0}" ));
//DATA(insert ( 2101	int4_avg_accum	int8_avg		0	1016	"{0,0}" ));
//DATA(insert ( 2102	int2_avg_accum	int8_avg		0	1016	"{0,0}" ));
//DATA(insert ( 2103	numeric_avg_accum	numeric_avg		0	1231	"{0,0}" ));
//DATA(insert ( 2104	float4_accum	float8_avg		0	1022	"{0,0,0}" ));
//DATA(insert ( 2105	float8_accum	float8_avg		0	1022	"{0,0,0}" ));
//DATA(insert ( 2106	interval_accum	interval_avg	0	1187	"{0 second,0 second}" ));
#endif

/* sum */
#ifdef PGXC
DATA(insert ( 2107	int8_sum		numeric_add		-				0	1700	_null_ "0" ));
DATA(insert ( 2108	int4_sum		int8_sum_to_int8		-				0	20		_null_ _null_ ));
DATA(insert ( 2109	int2_sum		int8_sum_to_int8		-				0	20		_null_ _null_ ));
DATA(insert ( 2110	float4pl		float4pl		-				0	700		_null_ "0" ));
DATA(insert ( 2111	float8pl		float8pl		-				0	701		_null_ "0" ));
DATA(insert ( 2112	cash_pl			cash_pl			-				0	790		_null_ _null_ ));
DATA(insert ( 2113	interval_pl		interval_pl		-				0	1186	_null_ _null_ ));
DATA(insert ( 2114	numeric_add		numeric_add		-				0	1700	_null_ "0" ));
#endif
#ifdef PGXC
//DATA(insert ( 2107	int8_sum		-				0	1700	_null_ ));
//DATA(insert ( 2108	int4_sum		-				0	20		_null_ ));
//DATA(insert ( 2109	int2_sum		-				0	20		_null_ ));
//DATA(insert ( 2110	float4pl		-				0	700		_null_ ));
//DATA(insert ( 2111	float8pl		-				0	701		_null_ ));
//DATA(insert ( 2112	cash_pl			-				0	790		_null_ ));
//DATA(insert ( 2113	interval_pl		-				0	1186	_null_ ));
//DATA(insert ( 2114	numeric_add		-				0	1700	_null_ ));
#endif

/* max */
#ifdef PGXC
DATA(insert ( 2115	int8larger		int8larger		-				413		20		_null_ _null_ ));
DATA(insert ( 2116	int4larger		int4larger		-				521		23		_null_ _null_ ));
DATA(insert ( 2117	int2larger		int2larger		-				520		21		_null_ _null_ ));
DATA(insert ( 2118	oidlarger		oidlarger		-				610		26		_null_ _null_ ));
DATA(insert ( 2119	float4larger	float4larger	-				623		700		_null_ _null_ ));
DATA(insert ( 2120	float8larger	float8larger	-				674		701		_null_ _null_ ));
DATA(insert ( 2121	int4larger		int4larger		-				563		702		_null_ _null_ ));
DATA(insert ( 2122	date_larger		date_larger		-				1097	1082	_null_ _null_ ));
DATA(insert ( 2123	time_larger		time_larger		-				1112	1083	_null_ _null_ ));
DATA(insert ( 2124	timetz_larger	timetz_larger	-				1554	1266	_null_ _null_ ));
DATA(insert ( 2125	cashlarger		cashlarger		-				903		790		_null_ _null_ ));
DATA(insert ( 2126	timestamp_larger	timestamp_larger	-		2064	1114	_null_ _null_ ));
DATA(insert ( 2127	timestamptz_larger	timestamptz_larger	-		1324	1184	_null_ _null_ ));
DATA(insert ( 2128	interval_larger interval_larger -				1334	1186	_null_ _null_ ));
DATA(insert ( 2129	text_larger		text_larger		-				666		25		_null_ _null_ ));
DATA(insert ( 2130	numeric_larger	numeric_larger	-				1756	1700	_null_ _null_ ));
DATA(insert ( 2050	array_larger	array_larger	-				1073	2277	_null_ _null_ ));
DATA(insert ( 2244	bpchar_larger	bpchar_larger	-				1060	1042	_null_ _null_ ));
DATA(insert ( 2797	tidlarger		tidlarger		-				2800	27		_null_ _null_ ));
DATA(insert ( 3526	enum_larger		enum_larger		-				3519	3500	_null_ _null_ ));
#endif
#ifdef PGXC
//DATA(insert ( 2115	int8larger		-				413		20		_null_ ));
//DATA(insert ( 2116	int4larger		-				521		23		_null_ ));
//DATA(insert ( 2117	int2larger		-				520		21		_null_ ));
//DATA(insert ( 2118	oidlarger		-				610		26		_null_ ));
//DATA(insert ( 2119	float4larger	-				623		700		_null_ ));
//DATA(insert ( 2120	float8larger	-				674		701		_null_ ));
//DATA(insert ( 2121	int4larger		-				563		702		_null_ ));
//DATA(insert ( 2122	date_larger		-				1097	1082	_null_ ));
//DATA(insert ( 2123	time_larger		-				1112	1083	_null_ ));
//DATA(insert ( 2124	timetz_larger	-				1554	1266	_null_ ));
//DATA(insert ( 2125	cashlarger		-				903		790		_null_ ));
//DATA(insert ( 2126	timestamp_larger	-			2064	1114	_null_ ));
//DATA(insert ( 2127	timestamptz_larger	-			1324	1184	_null_ ));
//DATA(insert ( 2128	interval_larger -				1334	1186	_null_ ));
//DATA(insert ( 2129	text_larger		-				666		25		_null_ ));
//DATA(insert ( 2130	numeric_larger	-				1756	1700	_null_ ));
//DATA(insert ( 2050	array_larger	-				1073	2277	_null_ ));
//DATA(insert ( 2244	bpchar_larger	-				1060	1042	_null_ ));
//DATA(insert ( 2797	tidlarger		-				2800	27		_null_ ));
//DATA(insert ( 3526	enum_larger		-				3519	3500	_null_ ));
#endif

/* min */
#ifdef PGXC
DATA(insert ( 2131	int8smaller		int8smaller		-				412		20		_null_ _null_ ));
DATA(insert ( 2132	int4smaller		int4smaller		-				97		23		_null_ _null_ ));
DATA(insert ( 2133	int2smaller		int2smaller		-				95		21		_null_ _null_ ));
DATA(insert ( 2134	oidsmaller		oidsmaller		-				609		26		_null_ _null_ ));
DATA(insert ( 2135	float4smaller	float4smaller	-				622		700		_null_ _null_ ));
DATA(insert ( 2136	float8smaller	float8smaller	-				672		701		_null_ _null_ ));
DATA(insert ( 2137	int4smaller		int4smaller		-				562		702		_null_ _null_ ));
DATA(insert ( 2138	date_smaller	date_smaller	-				1095	1082	_null_ _null_ ));
DATA(insert ( 2139	time_smaller	time_smaller	-				1110	1083	_null_ _null_ ));
DATA(insert ( 2140	timetz_smaller	timetz_smaller	-				1552	1266	_null_ _null_ ));
DATA(insert ( 2141	cashsmaller		cashsmaller		-				902		790		_null_ _null_ ));
DATA(insert ( 2142	timestamp_smaller	timestamp_smaller	-		2062	1114	_null_ _null_ ));
DATA(insert ( 2143	timestamptz_smaller timestamptz_smaller -		1322	1184	_null_ _null_ ));
DATA(insert ( 2144	interval_smaller	interval_smaller	-		1332	1186	_null_ _null_ ));
DATA(insert ( 2145	text_smaller	text_smaller	-				664		25		_null_ _null_ ));
DATA(insert ( 2146	numeric_smaller numeric_smaller -				1754	1700	_null_ _null_ ));
DATA(insert ( 2051	array_smaller	array_smaller	-				1072	2277	_null_ _null_ ));
DATA(insert ( 2245	bpchar_smaller	bpchar_smaller	-				1058	1042	_null_ _null_ ));
DATA(insert ( 2798	tidsmaller		tidsmaller		-				2799	27		_null_ _null_ ));
DATA(insert ( 3527	enum_smaller	enum_smaller	-				3518	3500	_null_ _null_ ));
#endif
#ifdef PGXC
//DATA(insert ( 2131	int8smaller		-				412		20		_null_ ));
//DATA(insert ( 2132	int4smaller		-				97		23		_null_ ));
//DATA(insert ( 2133	int2smaller		-				95		21		_null_ ));
//DATA(insert ( 2134	oidsmaller		-				609		26		_null_ ));
//DATA(insert ( 2135	float4smaller	-				622		700		_null_ ));
//DATA(insert ( 2136	float8smaller	-				672		701		_null_ ));
//DATA(insert ( 2137	int4smaller		-				562		702		_null_ ));
//DATA(insert ( 2138	date_smaller	-				1095	1082	_null_ ));
//DATA(insert ( 2139	time_smaller	-				1110	1083	_null_ ));
//DATA(insert ( 2140	timetz_smaller	-				1552	1266	_null_ ));
//DATA(insert ( 2141	cashsmaller		-				902		790		_null_ ));
//DATA(insert ( 2142	timestamp_smaller	-			2062	1114	_null_ ));
//DATA(insert ( 2143	timestamptz_smaller -			1322	1184	_null_ ));
//DATA(insert ( 2144	interval_smaller	-			1332	1186	_null_ ));
//DATA(insert ( 2145	text_smaller	-				664		25		_null_ ));
//DATA(insert ( 2146	numeric_smaller -				1754	1700	_null_ ));
//DATA(insert ( 2051	array_smaller	-				1072	2277	_null_ ));
//DATA(insert ( 2245	bpchar_smaller	-				1058	1042	_null_ ));
//DATA(insert ( 2798	tidsmaller		-				2799	27		_null_ ));
//DATA(insert ( 3527	enum_smaller	-				3518	3500	_null_ ));
#endif

/* count */
/* Final function is data type conversion function numeric_int8 is referenced by OID because of ambiguous definition in pg_proc */
#ifdef PGXC
DATA(insert ( 2147	int8inc_any		int8_sum_to_int8 -				0		20		"0" "0" ));
DATA(insert ( 2803	int8inc			int8_sum_to_int8 -				0		20		"0" "0" ));
#endif
#ifdef PGXC
//DATA(insert ( 2147	int8inc_any		-				0		20		"0" ));
//DATA(insert ( 2803	int8inc			-				0		20		"0" ));
#endif

/* var_pop */
#ifdef PGXC
DATA(insert ( 2718	int8_accum		numeric_collect	numeric_var_pop	0		1231	"{0,0,0}" "{0,0,0}" ));
DATA(insert ( 2719	int4_accum		numeric_collect	numeric_var_pop	0		1231	"{0,0,0}" "{0,0,0}" ));
DATA(insert ( 2720	int2_accum		numeric_collect	numeric_var_pop	0		1231	"{0,0,0}" "{0,0,0}" ));
DATA(insert ( 2721	float4_accum	float8_collect	float8_var_pop	0		1022	"{0,0,0}" "{0,0,0}" ));
DATA(insert ( 2722	float8_accum	float8_collect	float8_var_pop	0		1022	"{0,0,0}" "{0,0,0}" ));
DATA(insert ( 2723	numeric_accum	numeric_collect	numeric_var_pop	0		1231	"{0,0,0}" "{0,0,0}" ));
#endif
#ifdef PGXC
//DATA(insert ( 2718	int8_accum	numeric_var_pop 0	1231	"{0,0,0}" ));
//DATA(insert ( 2719	int4_accum	numeric_var_pop 0	1231	"{0,0,0}" ));
//DATA(insert ( 2720	int2_accum	numeric_var_pop 0	1231	"{0,0,0}" ));
//DATA(insert ( 2721	float4_accum	float8_var_pop 0	1022	"{0,0,0}" ));
//DATA(insert ( 2722	float8_accum	float8_var_pop 0	1022	"{0,0,0}" ));
//DATA(insert ( 2723	numeric_accum  numeric_var_pop 0	1231	"{0,0,0}" ));
#endif

/* var_samp */
#ifdef PGXC
DATA(insert ( 2641	int8_accum		numeric_collect	numeric_var_samp	0	1231	"{0,0,0}" "{0,0,0}" ));
DATA(insert ( 2642	int4_accum		numeric_collect	numeric_var_samp	0	1231	"{0,0,0}" "{0,0,0}" ));
DATA(insert ( 2643	int2_accum		numeric_collect	numeric_var_samp	0	1231	"{0,0,0}" "{0,0,0}" ));
DATA(insert ( 2644	float4_accum	float8_collect	float8_var_samp 0		1022	"{0,0,0}" "{0,0,0}" ));
DATA(insert ( 2645	float8_accum	float8_collect	float8_var_samp 0		1022	"{0,0,0}" "{0,0,0}" ));
DATA(insert ( 2646	numeric_accum	numeric_collect	numeric_var_samp	0	1231	"{0,0,0}" "{0,0,0}" ));
#endif
#ifdef PGXC
//DATA(insert ( 2641	int8_accum	numeric_var_samp	0	1231	"{0,0,0}" ));
//DATA(insert ( 2642	int4_accum	numeric_var_samp	0	1231	"{0,0,0}" ));
//DATA(insert ( 2643	int2_accum	numeric_var_samp	0	1231	"{0,0,0}" ));
//DATA(insert ( 2644	float4_accum	float8_var_samp 0	1022	"{0,0,0}" ));
//DATA(insert ( 2645	float8_accum	float8_var_samp 0	1022	"{0,0,0}" ));
//DATA(insert ( 2646	numeric_accum  numeric_var_samp 0	1231	"{0,0,0}" ));
#endif

/* variance: historical Postgres syntax for var_samp */
#ifdef PGXC
DATA(insert ( 2148	int8_accum		numeric_collect	numeric_var_samp	0	1231	"{0,0,0}" "{0,0,0}" ));
DATA(insert ( 2149	int4_accum		numeric_collect	numeric_var_samp	0	1231	"{0,0,0}" "{0,0,0}" ));
DATA(insert ( 2150	int2_accum		numeric_collect	numeric_var_samp	0	1231	"{0,0,0}" "{0,0,0}" ));
DATA(insert ( 2151	float4_accum	float8_collect	float8_var_samp 0		1022	"{0,0,0}" "{0,0,0}" ));
DATA(insert ( 2152	float8_accum	float8_collect	float8_var_samp 0		1022	"{0,0,0}" "{0,0,0}" ));
DATA(insert ( 2153	numeric_accum	numeric_collect	numeric_var_samp	0	1231	"{0,0,0}" "{0,0,0}" ));
#endif
#ifdef PGXC
//DATA(insert ( 2148	int8_accum	numeric_var_samp	0	1231	"{0,0,0}" ));
//DATA(insert ( 2149	int4_accum	numeric_var_samp	0	1231	"{0,0,0}" ));
//DATA(insert ( 2150	int2_accum	numeric_var_samp	0	1231	"{0,0,0}" ));
//DATA(insert ( 2151	float4_accum	float8_var_samp 0	1022	"{0,0,0}" ));
//DATA(insert ( 2152	float8_accum	float8_var_samp 0	1022	"{0,0,0}" ));
//DATA(insert ( 2153	numeric_accum  numeric_var_samp 0	1231	"{0,0,0}" ));
#endif

/* stddev_pop */
#ifdef PGXC
DATA(insert ( 2724	int8_accum		numeric_collect	numeric_stddev_pop	0	1231	"{0,0,0}" "{0,0,0}" ));
DATA(insert ( 2725	int4_accum		numeric_collect	numeric_stddev_pop	0	1231	"{0,0,0}" "{0,0,0}" ));
DATA(insert ( 2726	int2_accum		numeric_collect	numeric_stddev_pop	0	1231	"{0,0,0}" "{0,0,0}" ));
DATA(insert ( 2727	float4_accum	float8_collect	float8_stddev_pop	0	1022	"{0,0,0}" "{0,0,0}" ));
DATA(insert ( 2728	float8_accum	float8_collect	float8_stddev_pop	0	1022	"{0,0,0}" "{0,0,0}" ));
DATA(insert ( 2729	numeric_accum	numeric_collect	numeric_stddev_pop	0	1231	"{0,0,0}" "{0,0,0}" ));
#endif
#ifdef PGXC
//DATA(insert ( 2724	int8_accum	numeric_stddev_pop		0	1231	"{0,0,0}" ));
//DATA(insert ( 2725	int4_accum	numeric_stddev_pop		0	1231	"{0,0,0}" ));
//DATA(insert ( 2726	int2_accum	numeric_stddev_pop		0	1231	"{0,0,0}" ));
//DATA(insert ( 2727	float4_accum	float8_stddev_pop	0	1022	"{0,0,0}" ));
//DATA(insert ( 2728	float8_accum	float8_stddev_pop	0	1022	"{0,0,0}" ));
//DATA(insert ( 2729	numeric_accum	numeric_stddev_pop	0	1231	"{0,0,0}" ));
#endif

/* stddev_samp */
#ifdef PGXC
DATA(insert ( 2712	int8_accum		numeric_collect	numeric_stddev_samp	0	1231	"{0,0,0}" "{0,0,0}" ));
DATA(insert ( 2713	int4_accum		numeric_collect	numeric_stddev_samp	0	1231	"{0,0,0}" "{0,0,0}" ));
DATA(insert ( 2714	int2_accum		numeric_collect	numeric_stddev_samp	0	1231	"{0,0,0}" "{0,0,0}" ));
DATA(insert ( 2715	float4_accum	float8_collect	float8_stddev_samp	0	1022	"{0,0,0}" "{0,0,0}" ));
DATA(insert ( 2716	float8_accum	float8_collect	float8_stddev_samp	0	1022	"{0,0,0}" "{0,0,0}" ));
DATA(insert ( 2717	numeric_accum	numeric_collect	numeric_stddev_samp 0	1231	"{0,0,0}" "{0,0,0}" ));
#endif
#ifdef PGXC
//DATA(insert ( 2712	int8_accum	numeric_stddev_samp		0	1231	"{0,0,0}" ));
//DATA(insert ( 2713	int4_accum	numeric_stddev_samp		0	1231	"{0,0,0}" ));
//DATA(insert ( 2714	int2_accum	numeric_stddev_samp		0	1231	"{0,0,0}" ));
//DATA(insert ( 2715	float4_accum	float8_stddev_samp	0	1022	"{0,0,0}" ));
//DATA(insert ( 2716	float8_accum	float8_stddev_samp	0	1022	"{0,0,0}" ));
//DATA(insert ( 2717	numeric_accum	numeric_stddev_samp 0	1231	"{0,0,0}" ));
#endif

/* stddev: historical Postgres syntax for stddev_samp */
#ifdef PGXC
DATA(insert ( 2154	int8_accum		numeric_collect	numeric_stddev_samp	0	1231	"{0,0,0}" "{0,0,0}" ));
DATA(insert ( 2155	int4_accum		numeric_collect	numeric_stddev_samp	0	1231	"{0,0,0}" "{0,0,0}" ));
DATA(insert ( 2156	int2_accum		numeric_collect	numeric_stddev_samp	0	1231	"{0,0,0}" "{0,0,0}" ));
DATA(insert ( 2157	float4_accum	float8_collect	float8_stddev_samp	0	1022	"{0,0,0}" "{0,0,0}" ));
DATA(insert ( 2158	float8_accum	float8_collect	float8_stddev_samp	0	1022	"{0,0,0}" "{0,0,0}" ));
DATA(insert ( 2159	numeric_accum	numeric_collect	numeric_stddev_samp 0	1231	"{0,0,0}" "{0,0,0}" ));
#endif
#ifdef PGXC
//DATA(insert ( 2154	int8_accum	numeric_stddev_samp		0	1231	"{0,0,0}" ));
//DATA(insert ( 2155	int4_accum	numeric_stddev_samp		0	1231	"{0,0,0}" ));
//DATA(insert ( 2156	int2_accum	numeric_stddev_samp		0	1231	"{0,0,0}" ));
//DATA(insert ( 2157	float4_accum	float8_stddev_samp	0	1022	"{0,0,0}" ));
//DATA(insert ( 2158	float8_accum	float8_stddev_samp	0	1022	"{0,0,0}" ));
//DATA(insert ( 2159	numeric_accum	numeric_stddev_samp 0	1231	"{0,0,0}" ));
#endif

/* SQL2003 binary regression aggregates */
#ifdef PGXC
DATA(insert ( 2818	int8inc_float8_float8	int8_sum_to_int8			-					0	20		"0" _null_ ));
DATA(insert ( 2819	float8_regr_accum	float8_regr_collect	float8_regr_sxx			0	1022	"{0,0,0,0,0,0}" "{0,0,0,0,0,0}" ));
DATA(insert ( 2820	float8_regr_accum	float8_regr_collect	float8_regr_syy			0	1022	"{0,0,0,0,0,0}" "{0,0,0,0,0,0}" ));
DATA(insert ( 2821	float8_regr_accum	float8_regr_collect	float8_regr_sxy			0	1022	"{0,0,0,0,0,0}" "{0,0,0,0,0,0}" ));
DATA(insert ( 2822	float8_regr_accum	float8_regr_collect	float8_regr_avgx		0	1022	"{0,0,0,0,0,0}" "{0,0,0,0,0,0}" ));
DATA(insert ( 2823	float8_regr_accum	float8_regr_collect	float8_regr_avgy		0	1022	"{0,0,0,0,0,0}" "{0,0,0,0,0,0}" ));
DATA(insert ( 2824	float8_regr_accum	float8_regr_collect	float8_regr_r2			0	1022	"{0,0,0,0,0,0}" "{0,0,0,0,0,0}" ));
DATA(insert ( 2825	float8_regr_accum	float8_regr_collect	float8_regr_slope		0	1022	"{0,0,0,0,0,0}" "{0,0,0,0,0,0}" ));
DATA(insert ( 2826	float8_regr_accum	float8_regr_collect	float8_regr_intercept	0	1022	"{0,0,0,0,0,0}" "{0,0,0,0,0,0}" ));
DATA(insert ( 2827	float8_regr_accum	float8_regr_collect	float8_covar_pop		0	1022	"{0,0,0,0,0,0}" "{0,0,0,0,0,0}" ));
DATA(insert ( 2828	float8_regr_accum	float8_regr_collect	float8_covar_samp		0	1022	"{0,0,0,0,0,0}" "{0,0,0,0,0,0}" ));
DATA(insert ( 2829	float8_regr_accum	float8_regr_collect	float8_corr				0	1022	"{0,0,0,0,0,0}" "{0,0,0,0,0,0}" ));
#endif
#ifdef PGXC
//DATA(insert ( 2818	int8inc_float8_float8		-				0	20		"0" ));
//DATA(insert ( 2819	float8_regr_accum	float8_regr_sxx			0	1022	"{0,0,0,0,0,0}" ));
//DATA(insert ( 2820	float8_regr_accum	float8_regr_syy			0	1022	"{0,0,0,0,0,0}" ));
//DATA(insert ( 2821	float8_regr_accum	float8_regr_sxy			0	1022	"{0,0,0,0,0,0}" ));
//DATA(insert ( 2822	float8_regr_accum	float8_regr_avgx		0	1022	"{0,0,0,0,0,0}" ));
//DATA(insert ( 2823	float8_regr_accum	float8_regr_avgy		0	1022	"{0,0,0,0,0,0}" ));
//DATA(insert ( 2824	float8_regr_accum	float8_regr_r2			0	1022	"{0,0,0,0,0,0}" ));
//DATA(insert ( 2825	float8_regr_accum	float8_regr_slope		0	1022	"{0,0,0,0,0,0}" ));
//DATA(insert ( 2826	float8_regr_accum	float8_regr_intercept	0	1022	"{0,0,0,0,0,0}" ));
//DATA(insert ( 2827	float8_regr_accum	float8_covar_pop		0	1022	"{0,0,0,0,0,0}" ));
//DATA(insert ( 2828	float8_regr_accum	float8_covar_samp		0	1022	"{0,0,0,0,0,0}" ));
//DATA(insert ( 2829	float8_regr_accum	float8_corr				0	1022	"{0,0,0,0,0,0}" ));
#endif

/* boolean-and and boolean-or */
<<<<<<< HEAD
#ifdef PGXC
DATA(insert ( 2517	booland_statefunc	booland_statefunc	-		0	16		_null_ _null_ ));
DATA(insert ( 2518	boolor_statefunc	boolor_statefunc	-		0	16		_null_ _null_ ));
DATA(insert ( 2519	booland_statefunc	booland_statefunc	-		0	16		_null_ _null_ ));
#endif
#ifdef PGXC
//DATA(insert ( 2517	booland_statefunc	-			0	16		_null_ ));
//DATA(insert ( 2518	boolor_statefunc	-			0	16		_null_ ));
//DATA(insert ( 2519	booland_statefunc	-			0	16		_null_ ));
#endif
=======
DATA(insert ( 2517	booland_statefunc	-			58	16		_null_ ));
DATA(insert ( 2518	boolor_statefunc	-			59	16		_null_ ));
DATA(insert ( 2519	booland_statefunc	-			58	16		_null_ ));
>>>>>>> 80edfd76

/* bitwise integer */
#ifdef PGXC
DATA(insert ( 2236 int2and		  int2and		  -					0	21		_null_ _null_ ));
DATA(insert ( 2237 int2or		  int2or		  -					0	21		_null_ _null_ ));
DATA(insert ( 2238 int4and		  int4and		  -					0	23		_null_ _null_ ));
DATA(insert ( 2239 int4or		  int4or		  -					0	23		_null_ _null_ ));
DATA(insert ( 2240 int8and		  int8and		  -					0	20		_null_ _null_ ));
DATA(insert ( 2241 int8or		  int8or		  -					0	20		_null_ _null_ ));
DATA(insert ( 2242 bitand		  bitand		  -					0	1560	_null_ _null_ ));
DATA(insert ( 2243 bitor		  bitor			  -					0	1560	_null_ _null_ ));
#endif
#ifdef PGXC
//DATA(insert ( 2236 int2and		  -					0	21		_null_ ));
//DATA(insert ( 2237 int2or		  -					0	21		_null_ ));
//DATA(insert ( 2238 int4and		  -					0	23		_null_ ));
//DATA(insert ( 2239 int4or		  -					0	23		_null_ ));
//DATA(insert ( 2240 int8and		  -					0	20		_null_ ));
//DATA(insert ( 2241 int8or		  -					0	20		_null_ ));
//DATA(insert ( 2242 bitand		  -					0	1560	_null_ ));
//DATA(insert ( 2243 bitor		  -					0	1560	_null_ ));
#endif

/* xml */
#ifdef PGXC
DATA(insert ( 2901 xmlconcat2	  xmlconcat2	  -					0	142		_null_ _null_ ));
#endif
#ifdef PGXC
//DATA(insert ( 2901 xmlconcat2	  -					0	142		_null_ ));
#endif

/* array */
#ifdef PGXC
DATA(insert ( 2335	array_agg_transfn	-	array_agg_finalfn		0	2281	_null_ _null_ ));
#endif
#ifdef PGXC
//DATA(insert ( 2335	array_agg_transfn	array_agg_finalfn		0	2281	_null_ ));
#endif

/* text */
#ifdef PGXC
DATA(insert ( 3538	string_agg_transfn			-	string_agg_finalfn	0	2281	_null_ _null_ ));
#endif
#ifdef PGXC
//DATA(insert ( 3538	string_agg_transfn	string_agg_finalfn		0	2281	_null_ ));
#endif

/* bytea */
DATA(insert ( 3545	bytea_string_agg_transfn	bytea_string_agg_finalfn		0	2281	_null_ ));

/*
 * prototypes for functions in pg_aggregate.c
 */
extern void AggregateCreate(const char *aggName,
				Oid aggNamespace,
				Oid *aggArgTypes,
				int numArgs,
				List *aggtransfnName,
#ifdef PGXC
				List *aggcollectfnName,
#endif
				List *aggfinalfnName,
				List *aggsortopName,
				Oid aggTransType,
#ifdef PGXC
				const char *agginitval,
				const char *agginitcollect);
#else
				const char *agginitval);
#endif

#endif   /* PG_AGGREGATE_H */<|MERGE_RESOLUTION|>--- conflicted
+++ resolved
@@ -55,19 +55,12 @@
 	regproc		aggcollectfn; /* PGXC */
 	regproc		aggfinalfn;
 	Oid			aggsortop;
-<<<<<<< HEAD
-	Oid			aggtranstype;	/* also serves as the input and output type
-								 * of aggcollectfn
-								 */
-	text		agginitval;		/* VARIABLE LENGTH FIELD */
-	text		agginitcollect;	/* PGXC, VARIABLE LENGTH FIELD */
-=======
 	Oid			aggtranstype;
 
 #ifdef CATALOG_VARLEN			/* variable-length fields start here */
 	text		agginitval;
-#endif
->>>>>>> 80edfd76
+	text		agginitcollect;	/* PGXC, VARIABLE LENGTH FIELD */
+#endif
 } FormData_pg_aggregate;
 
 /* ----------------
@@ -393,22 +386,16 @@
 #endif
 
 /* boolean-and and boolean-or */
-<<<<<<< HEAD
-#ifdef PGXC
-DATA(insert ( 2517	booland_statefunc	booland_statefunc	-		0	16		_null_ _null_ ));
-DATA(insert ( 2518	boolor_statefunc	boolor_statefunc	-		0	16		_null_ _null_ ));
-DATA(insert ( 2519	booland_statefunc	booland_statefunc	-		0	16		_null_ _null_ ));
-#endif
-#ifdef PGXC
-//DATA(insert ( 2517	booland_statefunc	-			0	16		_null_ ));
-//DATA(insert ( 2518	boolor_statefunc	-			0	16		_null_ ));
-//DATA(insert ( 2519	booland_statefunc	-			0	16		_null_ ));
-#endif
-=======
-DATA(insert ( 2517	booland_statefunc	-			58	16		_null_ ));
-DATA(insert ( 2518	boolor_statefunc	-			59	16		_null_ ));
-DATA(insert ( 2519	booland_statefunc	-			58	16		_null_ ));
->>>>>>> 80edfd76
+#ifdef PGXC
+DATA(insert ( 2517	booland_statefunc	booland_statefunc	-		58	16		_null_ _null_ ));
+DATA(insert ( 2518	boolor_statefunc	boolor_statefunc	-		59	16		_null_ _null_ ));
+DATA(insert ( 2519	booland_statefunc	booland_statefunc	-		58	16		_null_ _null_ ));
+#endif
+#ifdef PGXC
+//DATA(insert ( 2517	booland_statefunc	-		58	16		_null_ ));
+//DATA(insert ( 2518	boolor_statefunc	-		59	16		_null_ ));
+//DATA(insert ( 2519	booland_statefunc	-		58	16		_null_ ));
+#endif
 
 /* bitwise integer */
 #ifdef PGXC
