--- conflicted
+++ resolved
@@ -13380,56 +13380,6 @@
 		}
 	}
 
-<<<<<<< HEAD
-	if (!schemaOnly)
-	{
-#ifdef PGXC
-		/*
-		 * In Postgres-XC it is possible that the current value of a
-		 * sequence cached on each node is different as several sessions
-		 * might use the sequence on different nodes. So what we do here
-		 * to get a consistent dump is to get the next value of sequence.
-		 * This insures that sequence value is unique as nextval is directly
-		 * obtained from GTM.
-		 */
-		resetPQExpBuffer(query);
-		appendPQExpBuffer(query, "SELECT pg_catalog.nextval(");
-		appendStringLiteralAH(query, fmtId(tbinfo->dobj.name), fout);
-		appendPQExpBuffer(query, ");\n");
-
-		res = PQexec(g_conn, query->data);
-		check_sql_result(res, g_conn, query->data, PGRES_TUPLES_OK);
-
-		if (PQntuples(res) != 1)
-		{
-			write_msg(NULL, ngettext("query to get nextval of sequence \"%s\" "
-									 "returned %d rows (expected 1)\n",
-									 "query to get nextval of sequence \"%s\" "
-									 "returned %d rows (expected 1)\n",
-									 PQntuples(res)),
-					  tbinfo->dobj.name, PQntuples(res));
-			exit_nicely();
-		}
-
-		last = PQgetvalue(res, 0, 0);
-#endif
-		resetPQExpBuffer(query);
-		appendPQExpBuffer(query, "SELECT pg_catalog.setval(");
-		appendStringLiteralAH(query, fmtId(tbinfo->dobj.name), fout);
-		appendPQExpBuffer(query, ", %s, %s);\n",
-						  last, (called ? "true" : "false"));
-
-		ArchiveEntry(fout, nilCatalogId, createDumpId(),
-					 tbinfo->dobj.name,
-					 tbinfo->dobj.namespace->dobj.name,
-					 NULL,
-					 tbinfo->rolname,
-					 false, "SEQUENCE SET", SECTION_PRE_DATA,
-					 query->data, "", NULL,
-					 &(tbinfo->dobj.dumpId), 1,
-					 NULL, NULL);
-	}
-=======
 	/* Dump Sequence Comments and Security Labels */
 	dumpComment(fout, labelq->data,
 				tbinfo->dobj.namespace->dobj.name, tbinfo->rolname,
@@ -13437,7 +13387,6 @@
 	dumpSecLabel(fout, labelq->data,
 				 tbinfo->dobj.namespace->dobj.name, tbinfo->rolname,
 				 tbinfo->dobj.catId, 0, tbinfo->dobj.dumpId);
->>>>>>> 5110a969
 
 	PQclear(res);
 
@@ -13481,6 +13430,36 @@
 	last = PQgetvalue(res, 0, 0);
 	called = (strcmp(PQgetvalue(res, 0, 1), "t") == 0);
 
+#ifdef PGXC
+	/*
+	 * In Postgres-XC it is possible that the current value of a
+	 * sequence cached on each node is different as several sessions
+	 * might use the sequence on different nodes. So what we do here
+	 * to get a consistent dump is to get the next value of sequence.
+	 * This insures that sequence value is unique as nextval is directly
+	 * obtained from GTM.
+	 */
+	resetPQExpBuffer(query);
+	appendPQExpBuffer(query, "SELECT pg_catalog.nextval(");
+	appendStringLiteralAH(query, fmtId(tbinfo->dobj.name), fout);
+	appendPQExpBuffer(query, ");\n");
+
+	res = PQexec(g_conn, query->data);
+	check_sql_result(res, g_conn, query->data, PGRES_TUPLES_OK);
+
+	if (PQntuples(res) != 1)
+	{
+	       	write_msg(NULL, ngettext("query to get nextval of sequence \"%s\" "
+					 "returned %d rows (expected 1)\n",
+					 "query to get nextval of sequence \"%s\" "
+					 "returned %d rows (expected 1)\n",
+					 PQntuples(res)),
+			  tbinfo->dobj.name, PQntuples(res));
+		exit_nicely();
+	}
+
+	last = PQgetvalue(res, 0, 0);
+#endif
 	resetPQExpBuffer(query);
 	appendPQExpBuffer(query, "SELECT pg_catalog.setval(");
 	appendStringLiteralAH(query, fmtId(tbinfo->dobj.name), fout);
