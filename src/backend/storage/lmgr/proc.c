/*-------------------------------------------------------------------------
 *
 * proc.c
 *	  routines to manage per-process shared memory data structure
 *
 * Portions Copyright (c) 1996-2012, PostgreSQL Global Development Group
 * Portions Copyright (c) 1994, Regents of the University of California
 *
 *
 * IDENTIFICATION
 *	  src/backend/storage/lmgr/proc.c
 *
 *-------------------------------------------------------------------------
 */
/*
 * Interface (a):
 *		ProcSleep(), ProcWakeup(),
 *		ProcQueueAlloc() -- create a shm queue for sleeping processes
 *		ProcQueueInit() -- create a queue without allocing memory
 *
 * Waiting for a lock causes the backend to be put to sleep.  Whoever releases
 * the lock wakes the process up again (and gives it an error code so it knows
 * whether it was awoken on an error condition).
 *
 * Interface (b):
 *
 * ProcReleaseLocks -- frees the locks associated with current transaction
 *
 * ProcKill -- destroys the shared memory state (and locks)
 * associated with the process.
 */
#include "postgres.h"

#include <signal.h>
#include <unistd.h>
#include <sys/time.h>

#include "access/transam.h"
#include "access/twophase.h"
#include "access/xact.h"
#include "miscadmin.h"
#include "postmaster/autovacuum.h"
#ifdef PGXC
#include "pgxc/pgxc.h"
#include "pgxc/poolmgr.h"
#endif
#include "replication/syncrep.h"
#include "storage/ipc.h"
#include "storage/lmgr.h"
#include "storage/pmsignal.h"
#include "storage/proc.h"
#include "storage/procarray.h"
#include "storage/procsignal.h"
#include "storage/spin.h"
#include "utils/timestamp.h"


/* GUC variables */
int			DeadlockTimeout = 1000;
int			StatementTimeout = 0;
bool		log_lock_waits = false;

/* Pointer to this process's PGPROC and PGXACT structs, if any */
PGPROC	   *MyProc = NULL;
PGXACT	   *MyPgXact = NULL;

/*
 * This spinlock protects the freelist of recycled PGPROC structures.
 * We cannot use an LWLock because the LWLock manager depends on already
 * having a PGPROC and a wait semaphore!  But these structures are touched
 * relatively infrequently (only at backend startup or shutdown) and not for
 * very long, so a spinlock is okay.
 */
NON_EXEC_STATIC slock_t *ProcStructLock = NULL;

/* Pointers to shared-memory structures */
PROC_HDR   *ProcGlobal = NULL;
NON_EXEC_STATIC PGPROC *AuxiliaryProcs = NULL;
PGPROC	   *PreparedXactProcs = NULL;

/* If we are waiting for a lock, this points to the associated LOCALLOCK */
static LOCALLOCK *lockAwaited = NULL;

/* Mark these volatile because they can be changed by signal handler */
static volatile bool standby_timeout_active = false;
static volatile bool statement_timeout_active = false;
static volatile bool deadlock_timeout_active = false;
static volatile DeadLockState deadlock_state = DS_NOT_YET_CHECKED;
volatile bool cancel_from_timeout = false;

/* timeout_start_time is set when log_lock_waits is true */
static TimestampTz timeout_start_time;

/* statement_fin_time is valid only if statement_timeout_active is true */
static TimestampTz statement_fin_time;
static TimestampTz statement_fin_time2; /* valid only in recovery */


static void RemoveProcFromArray(int code, Datum arg);
static void ProcKill(int code, Datum arg);
static void AuxiliaryProcKill(int code, Datum arg);
static bool CheckStatementTimeout(void);
static bool CheckStandbyTimeout(void);


/*
 * Report shared-memory space needed by InitProcGlobal.
 */
Size
ProcGlobalShmemSize(void)
{
	Size		size = 0;

	/* ProcGlobal */
	size = add_size(size, sizeof(PROC_HDR));
	/* MyProcs, including autovacuum workers and launcher */
	size = add_size(size, mul_size(MaxBackends, sizeof(PGPROC)));
	/* AuxiliaryProcs */
	size = add_size(size, mul_size(NUM_AUXILIARY_PROCS, sizeof(PGPROC)));
	/* Prepared xacts */
	size = add_size(size, mul_size(max_prepared_xacts, sizeof(PGPROC)));
	/* ProcStructLock */
	size = add_size(size, sizeof(slock_t));

	size = add_size(size, mul_size(MaxBackends, sizeof(PGXACT)));
	size = add_size(size, mul_size(NUM_AUXILIARY_PROCS, sizeof(PGXACT)));
	size = add_size(size, mul_size(max_prepared_xacts, sizeof(PGXACT)));

	return size;
}

/*
 * Report number of semaphores needed by InitProcGlobal.
 */
int
ProcGlobalSemas(void)
{
	/*
	 * We need a sema per backend (including autovacuum), plus one for each
	 * auxiliary process.
	 */
	return MaxBackends + NUM_AUXILIARY_PROCS;
}

/*
 * InitProcGlobal -
 *	  Initialize the global process table during postmaster or standalone
 *	  backend startup.
 *
 *	  We also create all the per-process semaphores we will need to support
 *	  the requested number of backends.  We used to allocate semaphores
 *	  only when backends were actually started up, but that is bad because
 *	  it lets Postgres fail under load --- a lot of Unix systems are
 *	  (mis)configured with small limits on the number of semaphores, and
 *	  running out when trying to start another backend is a common failure.
 *	  So, now we grab enough semaphores to support the desired max number
 *	  of backends immediately at initialization --- if the sysadmin has set
 *	  MaxConnections or autovacuum_max_workers higher than his kernel will
 *	  support, he'll find out sooner rather than later.
 *
 *	  Another reason for creating semaphores here is that the semaphore
 *	  implementation typically requires us to create semaphores in the
 *	  postmaster, not in backends.
 *
 * Note: this is NOT called by individual backends under a postmaster,
 * not even in the EXEC_BACKEND case.  The ProcGlobal and AuxiliaryProcs
 * pointers must be propagated specially for EXEC_BACKEND operation.
 */
void
InitProcGlobal(void)
{
	PGPROC	   *procs;
	PGXACT	   *pgxacts;
	int			i,
				j;
	bool		found;
	uint32		TotalProcs = MaxBackends + NUM_AUXILIARY_PROCS + max_prepared_xacts;

	/* Create the ProcGlobal shared structure */
	ProcGlobal = (PROC_HDR *)
		ShmemInitStruct("Proc Header", sizeof(PROC_HDR), &found);
	Assert(!found);

	/*
	 * Initialize the data structures.
	 */
	ProcGlobal->spins_per_delay = DEFAULT_SPINS_PER_DELAY;
	ProcGlobal->freeProcs = NULL;
	ProcGlobal->autovacFreeProcs = NULL;
	ProcGlobal->startupProc = NULL;
	ProcGlobal->startupProcPid = 0;
	ProcGlobal->startupBufferPinWaitBufId = -1;
	ProcGlobal->walwriterLatch = NULL;
	ProcGlobal->checkpointerLatch = NULL;

	/*
	 * Create and initialize all the PGPROC structures we'll need.  There are
	 * four separate consumers: (1) normal backends, (2) autovacuum workers
	 * and the autovacuum launcher, (3) auxiliary processes, and (4) prepared
	 * transactions.  Each PGPROC structure is dedicated to exactly one of
	 * these purposes, and they do not move between groups.
	 */
	procs = (PGPROC *) ShmemAlloc(TotalProcs * sizeof(PGPROC));
	ProcGlobal->allProcs = procs;
	ProcGlobal->allProcCount = TotalProcs;
	if (!procs)
		ereport(FATAL,
				(errcode(ERRCODE_OUT_OF_MEMORY),
				 errmsg("out of shared memory")));
	MemSet(procs, 0, TotalProcs * sizeof(PGPROC));

	/*
	 * Also allocate a separate array of PGXACT structures.  This is separate
	 * from the main PGPROC array so that the most heavily accessed data is
	 * stored contiguously in memory in as few cache lines as possible. This
	 * provides significant performance benefits, especially on a
	 * multiprocessor system.  There is one PGXACT structure for every PGPROC
	 * structure.
	 */
	pgxacts = (PGXACT *) ShmemAlloc(TotalProcs * sizeof(PGXACT));
	MemSet(pgxacts, 0, TotalProcs * sizeof(PGXACT));
	ProcGlobal->allPgXact = pgxacts;

	for (i = 0; i < TotalProcs; i++)
	{
		/* Common initialization for all PGPROCs, regardless of type. */

		/*
		 * Set up per-PGPROC semaphore, latch, and backendLock. Prepared xact
		 * dummy PGPROCs don't need these though - they're never associated
		 * with a real process
		 */
		if (i < MaxBackends + NUM_AUXILIARY_PROCS)
		{
			PGSemaphoreCreate(&(procs[i].sem));
			InitSharedLatch(&(procs[i].procLatch));
			procs[i].backendLock = LWLockAssign();
		}
		procs[i].pgprocno = i;

		/*
		 * Newly created PGPROCs for normal backends or for autovacuum must be
		 * queued up on the appropriate free list.	Because there can only
		 * ever be a small, fixed number of auxiliary processes, no free list
		 * is used in that case; InitAuxiliaryProcess() instead uses a linear
		 * search.	PGPROCs for prepared transactions are added to a free list
		 * by TwoPhaseShmemInit().
		 */
		if (i < MaxConnections)
		{
			/* PGPROC for normal backend, add to freeProcs list */
			procs[i].links.next = (SHM_QUEUE *) ProcGlobal->freeProcs;
			ProcGlobal->freeProcs = &procs[i];
		}
		else if (i < MaxBackends)
		{
			/* PGPROC for AV launcher/worker, add to autovacFreeProcs list */
			procs[i].links.next = (SHM_QUEUE *) ProcGlobal->autovacFreeProcs;
			ProcGlobal->autovacFreeProcs = &procs[i];
		}

		/* Initialize myProcLocks[] shared memory queues. */
		for (j = 0; j < NUM_LOCK_PARTITIONS; j++)
			SHMQueueInit(&(procs[i].myProcLocks[j]));
	}

	/*
	 * Save pointers to the blocks of PGPROC structures reserved for auxiliary
	 * processes and prepared transactions.
	 */
	AuxiliaryProcs = &procs[MaxBackends];
	PreparedXactProcs = &procs[MaxBackends + NUM_AUXILIARY_PROCS];

	/* Create ProcStructLock spinlock, too */
	ProcStructLock = (slock_t *) ShmemAlloc(sizeof(slock_t));
	SpinLockInit(ProcStructLock);
}

/*
 * InitProcess -- initialize a per-process data structure for this backend
 */
void
InitProcess(void)
{
	/* use volatile pointer to prevent code rearrangement */
	volatile PROC_HDR *procglobal = ProcGlobal;

	/*
	 * ProcGlobal should be set up already (if we are a backend, we inherit
	 * this by fork() or EXEC_BACKEND mechanism from the postmaster).
	 */
	if (procglobal == NULL)
		elog(PANIC, "proc header uninitialized");

	if (MyProc != NULL)
		elog(ERROR, "you already exist");

	/*
	 * Try to get a proc struct from the free list.  If this fails, we must be
	 * out of PGPROC structures (not to mention semaphores).
	 *
	 * While we are holding the ProcStructLock, also copy the current shared
	 * estimate of spins_per_delay to local storage.
	 */
	SpinLockAcquire(ProcStructLock);

	set_spins_per_delay(procglobal->spins_per_delay);

	if (IsAnyAutoVacuumProcess())
		MyProc = procglobal->autovacFreeProcs;
	else
		MyProc = procglobal->freeProcs;

	if (MyProc != NULL)
	{
		if (IsAnyAutoVacuumProcess())
			procglobal->autovacFreeProcs = (PGPROC *) MyProc->links.next;
		else
			procglobal->freeProcs = (PGPROC *) MyProc->links.next;
		SpinLockRelease(ProcStructLock);
	}
	else
	{
		/*
		 * If we reach here, all the PGPROCs are in use.  This is one of the
		 * possible places to detect "too many backends", so give the standard
		 * error message.  XXX do we need to give a different failure message
		 * in the autovacuum case?
		 */
		SpinLockRelease(ProcStructLock);
		ereport(FATAL,
				(errcode(ERRCODE_TOO_MANY_CONNECTIONS),
				 errmsg("sorry, too many clients already")));
	}
	MyPgXact = &ProcGlobal->allPgXact[MyProc->pgprocno];

	/*
	 * Now that we have a PGPROC, mark ourselves as an active postmaster
	 * child; this is so that the postmaster can detect it if we exit without
	 * cleaning up.  (XXX autovac launcher currently doesn't participate in
	 * this; it probably should.)
	 */
	if (IsUnderPostmaster && !IsAutoVacuumLauncherProcess())
		MarkPostmasterChildActive();

	/*
	 * Initialize all fields of MyProc, except for those previously
	 * initialized by InitProcGlobal.
	 */
	SHMQueueElemInit(&(MyProc->links));
	MyProc->waitStatus = STATUS_OK;
	MyProc->lxid = InvalidLocalTransactionId;
	MyPgXact->xid = InvalidTransactionId;
	MyPgXact->xmin = InvalidTransactionId;
	MyProc->pid = MyProcPid;
	/* backendId, databaseId and roleId will be filled in later */
	MyProc->backendId = InvalidBackendId;
	MyProc->databaseId = InvalidOid;
	MyProc->roleId = InvalidOid;
	MyPgXact->inCommit = false;
	MyPgXact->vacuumFlags = 0;
	/* NB -- autovac launcher intentionally does not set IS_AUTOVACUUM */
	if (IsAutoVacuumWorkerProcess())
<<<<<<< HEAD
		MyProc->vacuumFlags |= PROC_IS_AUTOVACUUM;
#ifdef PGXC
	MyProc->isPooler = false;
#endif
=======
		MyPgXact->vacuumFlags |= PROC_IS_AUTOVACUUM;
>>>>>>> 80edfd76
	MyProc->lwWaiting = false;
	MyProc->lwWaitMode = 0;
	MyProc->lwWaitLink = NULL;
	MyProc->waitLock = NULL;
	MyProc->waitProcLock = NULL;
#ifdef USE_ASSERT_CHECKING
	if (assert_enabled)
	{
		int			i;

		/* Last process should have released all locks. */
		for (i = 0; i < NUM_LOCK_PARTITIONS; i++)
			Assert(SHMQueueEmpty(&(MyProc->myProcLocks[i])));
	}
#endif
	MyProc->recoveryConflictPending = false;

	/* Initialize fields for sync rep */
	MyProc->waitLSN.xlogid = 0;
	MyProc->waitLSN.xrecoff = 0;
	MyProc->syncRepState = SYNC_REP_NOT_WAITING;
	SHMQueueElemInit(&(MyProc->syncRepLinks));

	/*
	 * Acquire ownership of the PGPROC's latch, so that we can use WaitLatch.
	 * Note that there's no particular need to do ResetLatch here.
	 */
	OwnLatch(&MyProc->procLatch);

	/*
	 * We might be reusing a semaphore that belonged to a failed process. So
	 * be careful and reinitialize its value here.	(This is not strictly
	 * necessary anymore, but seems like a good idea for cleanliness.)
	 */
	PGSemaphoreReset(&MyProc->sem);

	/*
	 * Arrange to clean up at backend exit.
	 */
	on_shmem_exit(ProcKill, 0);

	/*
	 * Now that we have a PGPROC, we could try to acquire locks, so initialize
	 * the deadlock checker.
	 */
	InitDeadLockChecking();
}

/*
 * InitProcessPhase2 -- make MyProc visible in the shared ProcArray.
 *
 * This is separate from InitProcess because we can't acquire LWLocks until
 * we've created a PGPROC, but in the EXEC_BACKEND case ProcArrayAdd won't
 * work until after we've done CreateSharedMemoryAndSemaphores.
 */
void
InitProcessPhase2(void)
{
	Assert(MyProc != NULL);

	/*
	 * Add our PGPROC to the PGPROC array in shared memory.
	 */
	ProcArrayAdd(MyProc);

	/*
	 * Arrange to clean that up at backend exit.
	 */
	on_shmem_exit(RemoveProcFromArray, 0);
}

/*
 * InitAuxiliaryProcess -- create a per-auxiliary-process data structure
 *
 * This is called by bgwriter and similar processes so that they will have a
 * MyProc value that's real enough to let them wait for LWLocks.  The PGPROC
 * and sema that are assigned are one of the extra ones created during
 * InitProcGlobal.
 *
 * Auxiliary processes are presently not expected to wait for real (lockmgr)
 * locks, so we need not set up the deadlock checker.  They are never added
 * to the ProcArray or the sinval messaging mechanism, either.	They also
 * don't get a VXID assigned, since this is only useful when we actually
 * hold lockmgr locks.
 *
 * Startup process however uses locks but never waits for them in the
 * normal backend sense. Startup process also takes part in sinval messaging
 * as a sendOnly process, so never reads messages from sinval queue. So
 * Startup process does have a VXID and does show up in pg_locks.
 */
void
InitAuxiliaryProcess(void)
{
	PGPROC	   *auxproc;
	int			proctype;

	/*
	 * ProcGlobal should be set up already (if we are a backend, we inherit
	 * this by fork() or EXEC_BACKEND mechanism from the postmaster).
	 */
	if (ProcGlobal == NULL || AuxiliaryProcs == NULL)
		elog(PANIC, "proc header uninitialized");

	if (MyProc != NULL)
		elog(ERROR, "you already exist");

	/*
	 * We use the ProcStructLock to protect assignment and releasing of
	 * AuxiliaryProcs entries.
	 *
	 * While we are holding the ProcStructLock, also copy the current shared
	 * estimate of spins_per_delay to local storage.
	 */
	SpinLockAcquire(ProcStructLock);

	set_spins_per_delay(ProcGlobal->spins_per_delay);

	/*
	 * Find a free auxproc ... *big* trouble if there isn't one ...
	 */
	for (proctype = 0; proctype < NUM_AUXILIARY_PROCS; proctype++)
	{
		auxproc = &AuxiliaryProcs[proctype];
		if (auxproc->pid == 0)
			break;
	}
	if (proctype >= NUM_AUXILIARY_PROCS)
	{
		SpinLockRelease(ProcStructLock);
		elog(FATAL, "all AuxiliaryProcs are in use");
	}

	/* Mark auxiliary proc as in use by me */
	/* use volatile pointer to prevent code rearrangement */
	((volatile PGPROC *) auxproc)->pid = MyProcPid;

	MyProc = auxproc;
	MyPgXact = &ProcGlobal->allPgXact[auxproc->pgprocno];

	SpinLockRelease(ProcStructLock);

	/*
	 * Initialize all fields of MyProc, except for those previously
	 * initialized by InitProcGlobal.
	 */
	SHMQueueElemInit(&(MyProc->links));
	MyProc->waitStatus = STATUS_OK;
	MyProc->lxid = InvalidLocalTransactionId;
	MyPgXact->xid = InvalidTransactionId;
	MyPgXact->xmin = InvalidTransactionId;
	MyProc->backendId = InvalidBackendId;
	MyProc->databaseId = InvalidOid;
	MyProc->roleId = InvalidOid;
<<<<<<< HEAD
#ifdef PGXC
	MyProc->isPooler = false;
	if (IsPGXCPoolerProcess())
		MyProc->isPooler = true;
#endif
	MyProc->inCommit = false;
	MyProc->vacuumFlags = 0;
=======
	MyPgXact->inCommit = false;
	MyPgXact->vacuumFlags = 0;
>>>>>>> 80edfd76
	MyProc->lwWaiting = false;
	MyProc->lwWaitMode = 0;
	MyProc->lwWaitLink = NULL;
	MyProc->waitLock = NULL;
	MyProc->waitProcLock = NULL;
#ifdef USE_ASSERT_CHECKING
	if (assert_enabled)
	{
		int			i;

		/* Last process should have released all locks. */
		for (i = 0; i < NUM_LOCK_PARTITIONS; i++)
			Assert(SHMQueueEmpty(&(MyProc->myProcLocks[i])));
	}
#endif

	/*
	 * Acquire ownership of the PGPROC's latch, so that we can use WaitLatch.
	 * Note that there's no particular need to do ResetLatch here.
	 */
	OwnLatch(&MyProc->procLatch);

	/*
	 * We might be reusing a semaphore that belonged to a failed process. So
	 * be careful and reinitialize its value here.	(This is not strictly
	 * necessary anymore, but seems like a good idea for cleanliness.)
	 */
	PGSemaphoreReset(&MyProc->sem);

	/*
	 * Arrange to clean up at process exit.
	 */
	on_shmem_exit(AuxiliaryProcKill, Int32GetDatum(proctype));
}

/*
 * Record the PID and PGPROC structures for the Startup process, for use in
 * ProcSendSignal().  See comments there for further explanation.
 */
void
PublishStartupProcessInformation(void)
{
	/* use volatile pointer to prevent code rearrangement */
	volatile PROC_HDR *procglobal = ProcGlobal;

	SpinLockAcquire(ProcStructLock);

	procglobal->startupProc = MyProc;
	procglobal->startupProcPid = MyProcPid;

	SpinLockRelease(ProcStructLock);
}

/*
 * Used from bufgr to share the value of the buffer that Startup waits on,
 * or to reset the value to "not waiting" (-1). This allows processing
 * of recovery conflicts for buffer pins. Set is made before backends look
 * at this value, so locking not required, especially since the set is
 * an atomic integer set operation.
 */
void
SetStartupBufferPinWaitBufId(int bufid)
{
	/* use volatile pointer to prevent code rearrangement */
	volatile PROC_HDR *procglobal = ProcGlobal;

	procglobal->startupBufferPinWaitBufId = bufid;
}

/*
 * Used by backends when they receive a request to check for buffer pin waits.
 */
int
GetStartupBufferPinWaitBufId(void)
{
	/* use volatile pointer to prevent code rearrangement */
	volatile PROC_HDR *procglobal = ProcGlobal;

	return procglobal->startupBufferPinWaitBufId;
}

/*
 * Check whether there are at least N free PGPROC objects.
 *
 * Note: this is designed on the assumption that N will generally be small.
 */
bool
HaveNFreeProcs(int n)
{
	PGPROC	   *proc;

	/* use volatile pointer to prevent code rearrangement */
	volatile PROC_HDR *procglobal = ProcGlobal;

	SpinLockAcquire(ProcStructLock);

	proc = procglobal->freeProcs;

	while (n > 0 && proc != NULL)
	{
		proc = (PGPROC *) proc->links.next;
		n--;
	}

	SpinLockRelease(ProcStructLock);

	return (n <= 0);
}

/*
 * Check if the current process is awaiting a lock.
 */
bool
IsWaitingForLock(void)
{
	if (lockAwaited == NULL)
		return false;

	return true;
}

/*
 * Cancel any pending wait for lock, when aborting a transaction, and revert
 * any strong lock count acquisition for a lock being acquired.
 *
 * (Normally, this would only happen if we accept a cancel/die
 * interrupt while waiting; but an ereport(ERROR) before or during the lock
 * wait is within the realm of possibility, too.)
 */
void
LockErrorCleanup(void)
{
	LWLockId	partitionLock;

	AbortStrongLockAcquire();

	/* Nothing to do if we weren't waiting for a lock */
	if (lockAwaited == NULL)
		return;

	/* Turn off the deadlock timer, if it's still running (see ProcSleep) */
	disable_sig_alarm(false);

	/* Unlink myself from the wait queue, if on it (might not be anymore!) */
	partitionLock = LockHashPartitionLock(lockAwaited->hashcode);
	LWLockAcquire(partitionLock, LW_EXCLUSIVE);

	if (MyProc->links.next != NULL)
	{
		/* We could not have been granted the lock yet */
		RemoveFromWaitQueue(MyProc, lockAwaited->hashcode);
	}
	else
	{
		/*
		 * Somebody kicked us off the lock queue already.  Perhaps they
		 * granted us the lock, or perhaps they detected a deadlock. If they
		 * did grant us the lock, we'd better remember it in our local lock
		 * table.
		 */
		if (MyProc->waitStatus == STATUS_OK)
			GrantAwaitedLock();
	}

	lockAwaited = NULL;

	LWLockRelease(partitionLock);

	/*
	 * We used to do PGSemaphoreReset() here to ensure that our proc's wait
	 * semaphore is reset to zero.	This prevented a leftover wakeup signal
	 * from remaining in the semaphore if someone else had granted us the lock
	 * we wanted before we were able to remove ourselves from the wait-list.
	 * However, now that ProcSleep loops until waitStatus changes, a leftover
	 * wakeup signal isn't harmful, and it seems not worth expending cycles to
	 * get rid of a signal that most likely isn't there.
	 */
}


/*
 * ProcReleaseLocks() -- release locks associated with current transaction
 *			at main transaction commit or abort
 *
 * At main transaction commit, we release standard locks except session locks.
 * At main transaction abort, we release all locks including session locks.
 *
 * Advisory locks are released only if they are transaction-level;
 * session-level holds remain, whether this is a commit or not.
 *
 * At subtransaction commit, we don't release any locks (so this func is not
 * needed at all); we will defer the releasing to the parent transaction.
 * At subtransaction abort, we release all locks held by the subtransaction;
 * this is implemented by retail releasing of the locks under control of
 * the ResourceOwner mechanism.
 */
void
ProcReleaseLocks(bool isCommit)
{
	if (!MyProc)
		return;
	/* If waiting, get off wait queue (should only be needed after error) */
	LockErrorCleanup();
	/* Release standard locks, including session-level if aborting */
	LockReleaseAll(DEFAULT_LOCKMETHOD, !isCommit);
	/* Release transaction-level advisory locks */
	LockReleaseAll(USER_LOCKMETHOD, false);
}


/*
 * RemoveProcFromArray() -- Remove this process from the shared ProcArray.
 */
static void
RemoveProcFromArray(int code, Datum arg)
{
	Assert(MyProc != NULL);
	ProcArrayRemove(MyProc, InvalidTransactionId);
}

/*
 * ProcKill() -- Destroy the per-proc data structure for
 *		this process. Release any of its held LW locks.
 */
static void
ProcKill(int code, Datum arg)
{
	/* use volatile pointer to prevent code rearrangement */
	volatile PROC_HDR *procglobal = ProcGlobal;

	Assert(MyProc != NULL);

	/* Make sure we're out of the sync rep lists */
	SyncRepCleanupAtProcExit();

#ifdef USE_ASSERT_CHECKING
	if (assert_enabled)
	{
		int			i;

		/* Last process should have released all locks. */
		for (i = 0; i < NUM_LOCK_PARTITIONS; i++)
			Assert(SHMQueueEmpty(&(MyProc->myProcLocks[i])));
	}
#endif

	/*
	 * Release any LW locks I am holding.  There really shouldn't be any, but
	 * it's cheap to check again before we cut the knees off the LWLock
	 * facility by releasing our PGPROC ...
	 */
	LWLockReleaseAll();

	/* Release ownership of the process's latch, too */
	DisownLatch(&MyProc->procLatch);

	SpinLockAcquire(ProcStructLock);

	/* Return PGPROC structure (and semaphore) to appropriate freelist */
	if (IsAnyAutoVacuumProcess())
	{
		MyProc->links.next = (SHM_QUEUE *) procglobal->autovacFreeProcs;
		procglobal->autovacFreeProcs = MyProc;
	}
	else
	{
		MyProc->links.next = (SHM_QUEUE *) procglobal->freeProcs;
		procglobal->freeProcs = MyProc;
	}

	/* PGPROC struct isn't mine anymore */
	MyProc = NULL;

	/* Update shared estimate of spins_per_delay */
	procglobal->spins_per_delay = update_spins_per_delay(procglobal->spins_per_delay);

	SpinLockRelease(ProcStructLock);

	/*
	 * This process is no longer present in shared memory in any meaningful
	 * way, so tell the postmaster we've cleaned up acceptably well. (XXX
	 * autovac launcher should be included here someday)
	 */
	if (IsUnderPostmaster && !IsAutoVacuumLauncherProcess())
		MarkPostmasterChildInactive();

	/* wake autovac launcher if needed -- see comments in FreeWorkerInfo */
	if (AutovacuumLauncherPid != 0)
		kill(AutovacuumLauncherPid, SIGUSR2);
}

/*
 * AuxiliaryProcKill() -- Cut-down version of ProcKill for auxiliary
 *		processes (bgwriter, etc).	The PGPROC and sema are not released, only
 *		marked as not-in-use.
 */
static void
AuxiliaryProcKill(int code, Datum arg)
{
	int			proctype = DatumGetInt32(arg);
	PGPROC	   *auxproc PG_USED_FOR_ASSERTS_ONLY;

	Assert(proctype >= 0 && proctype < NUM_AUXILIARY_PROCS);

	auxproc = &AuxiliaryProcs[proctype];

	Assert(MyProc == auxproc);

	/* Release any LW locks I am holding (see notes above) */
	LWLockReleaseAll();

	/* Release ownership of the process's latch, too */
	DisownLatch(&MyProc->procLatch);

	SpinLockAcquire(ProcStructLock);

	/* Mark auxiliary proc no longer in use */
	MyProc->pid = 0;

	/* PGPROC struct isn't mine anymore */
	MyProc = NULL;

	/* Update shared estimate of spins_per_delay */
	ProcGlobal->spins_per_delay = update_spins_per_delay(ProcGlobal->spins_per_delay);

	SpinLockRelease(ProcStructLock);
}


/*
 * ProcQueue package: routines for putting processes to sleep
 *		and  waking them up
 */

/*
 * ProcQueueAlloc -- alloc/attach to a shared memory process queue
 *
 * Returns: a pointer to the queue
 * Side Effects: Initializes the queue if it wasn't there before
 */
#ifdef NOT_USED
PROC_QUEUE *
ProcQueueAlloc(const char *name)
{
	PROC_QUEUE *queue;
	bool		found;

	queue = (PROC_QUEUE *)
		ShmemInitStruct(name, sizeof(PROC_QUEUE), &found);

	if (!found)
		ProcQueueInit(queue);

	return queue;
}
#endif

/*
 * ProcQueueInit -- initialize a shared memory process queue
 */
void
ProcQueueInit(PROC_QUEUE *queue)
{
	SHMQueueInit(&(queue->links));
	queue->size = 0;
}


/*
 * ProcSleep -- put a process to sleep on the specified lock
 *
 * Caller must have set MyProc->heldLocks to reflect locks already held
 * on the lockable object by this process (under all XIDs).
 *
 * The lock table's partition lock must be held at entry, and will be held
 * at exit.
 *
 * Result: STATUS_OK if we acquired the lock, STATUS_ERROR if not (deadlock).
 *
 * ASSUME: that no one will fiddle with the queue until after
 *		we release the partition lock.
 *
 * NOTES: The process queue is now a priority queue for locking.
 *
 * P() on the semaphore should put us to sleep.  The process
 * semaphore is normally zero, so when we try to acquire it, we sleep.
 */
int
ProcSleep(LOCALLOCK *locallock, LockMethod lockMethodTable)
{
	LOCKMODE	lockmode = locallock->tag.mode;
	LOCK	   *lock = locallock->lock;
	PROCLOCK   *proclock = locallock->proclock;
	uint32		hashcode = locallock->hashcode;
	LWLockId	partitionLock = LockHashPartitionLock(hashcode);
	PROC_QUEUE *waitQueue = &(lock->waitProcs);
	LOCKMASK	myHeldLocks = MyProc->heldLocks;
	bool		early_deadlock = false;
	bool		allow_autovacuum_cancel = true;
	int			myWaitStatus;
	PGPROC	   *proc;
	int			i;

	/*
	 * Determine where to add myself in the wait queue.
	 *
	 * Normally I should go at the end of the queue.  However, if I already
	 * hold locks that conflict with the request of any previous waiter, put
	 * myself in the queue just in front of the first such waiter. This is not
	 * a necessary step, since deadlock detection would move me to before that
	 * waiter anyway; but it's relatively cheap to detect such a conflict
	 * immediately, and avoid delaying till deadlock timeout.
	 *
	 * Special case: if I find I should go in front of some waiter, check to
	 * see if I conflict with already-held locks or the requests before that
	 * waiter.	If not, then just grant myself the requested lock immediately.
	 * This is the same as the test for immediate grant in LockAcquire, except
	 * we are only considering the part of the wait queue before my insertion
	 * point.
	 */
	if (myHeldLocks != 0)
	{
		LOCKMASK	aheadRequests = 0;

		proc = (PGPROC *) waitQueue->links.next;
		for (i = 0; i < waitQueue->size; i++)
		{
			/* Must he wait for me? */
			if (lockMethodTable->conflictTab[proc->waitLockMode] & myHeldLocks)
			{
				/* Must I wait for him ? */
				if (lockMethodTable->conflictTab[lockmode] & proc->heldLocks)
				{
					/*
					 * Yes, so we have a deadlock.	Easiest way to clean up
					 * correctly is to call RemoveFromWaitQueue(), but we
					 * can't do that until we are *on* the wait queue. So, set
					 * a flag to check below, and break out of loop.  Also,
					 * record deadlock info for later message.
					 */
					RememberSimpleDeadLock(MyProc, lockmode, lock, proc);
					early_deadlock = true;
					break;
				}
				/* I must go before this waiter.  Check special case. */
				if ((lockMethodTable->conflictTab[lockmode] & aheadRequests) == 0 &&
					LockCheckConflicts(lockMethodTable,
									   lockmode,
									   lock,
									   proclock,
									   MyProc) == STATUS_OK)
				{
					/* Skip the wait and just grant myself the lock. */
					GrantLock(lock, proclock, lockmode);
					GrantAwaitedLock();
					return STATUS_OK;
				}
				/* Break out of loop to put myself before him */
				break;
			}
			/* Nope, so advance to next waiter */
			aheadRequests |= LOCKBIT_ON(proc->waitLockMode);
			proc = (PGPROC *) proc->links.next;
		}

		/*
		 * If we fall out of loop normally, proc points to waitQueue head, so
		 * we will insert at tail of queue as desired.
		 */
	}
	else
	{
		/* I hold no locks, so I can't push in front of anyone. */
		proc = (PGPROC *) &(waitQueue->links);
	}

	/*
	 * Insert self into queue, ahead of the given proc (or at tail of queue).
	 */
	SHMQueueInsertBefore(&(proc->links), &(MyProc->links));
	waitQueue->size++;

	lock->waitMask |= LOCKBIT_ON(lockmode);

	/* Set up wait information in PGPROC object, too */
	MyProc->waitLock = lock;
	MyProc->waitProcLock = proclock;
	MyProc->waitLockMode = lockmode;

	MyProc->waitStatus = STATUS_WAITING;

	/*
	 * If we detected deadlock, give up without waiting.  This must agree with
	 * CheckDeadLock's recovery code, except that we shouldn't release the
	 * semaphore since we haven't tried to lock it yet.
	 */
	if (early_deadlock)
	{
		RemoveFromWaitQueue(MyProc, hashcode);
		return STATUS_ERROR;
	}

	/* mark that we are waiting for a lock */
	lockAwaited = locallock;

	/*
	 * Release the lock table's partition lock.
	 *
	 * NOTE: this may also cause us to exit critical-section state, possibly
	 * allowing a cancel/die interrupt to be accepted. This is OK because we
	 * have recorded the fact that we are waiting for a lock, and so
	 * LockErrorCleanup will clean up if cancel/die happens.
	 */
	LWLockRelease(partitionLock);

	/*
	 * Also, now that we will successfully clean up after an ereport, it's
	 * safe to check to see if there's a buffer pin deadlock against the
	 * Startup process.  Of course, that's only necessary if we're doing Hot
	 * Standby and are not the Startup process ourselves.
	 */
	if (RecoveryInProgress() && !InRecovery)
		CheckRecoveryConflictDeadlock();

	/* Reset deadlock_state before enabling the signal handler */
	deadlock_state = DS_NOT_YET_CHECKED;

	/*
	 * Set timer so we can wake up after awhile and check for a deadlock. If a
	 * deadlock is detected, the handler releases the process's semaphore and
	 * sets MyProc->waitStatus = STATUS_ERROR, allowing us to know that we
	 * must report failure rather than success.
	 *
	 * By delaying the check until we've waited for a bit, we can avoid
	 * running the rather expensive deadlock-check code in most cases.
	 */
	if (!enable_sig_alarm(DeadlockTimeout, false))
		elog(FATAL, "could not set timer for process wakeup");

	/*
	 * If someone wakes us between LWLockRelease and PGSemaphoreLock,
	 * PGSemaphoreLock will not block.	The wakeup is "saved" by the semaphore
	 * implementation.	While this is normally good, there are cases where a
	 * saved wakeup might be leftover from a previous operation (for example,
	 * we aborted ProcWaitForSignal just before someone did ProcSendSignal).
	 * So, loop to wait again if the waitStatus shows we haven't been granted
	 * nor denied the lock yet.
	 *
	 * We pass interruptOK = true, which eliminates a window in which
	 * cancel/die interrupts would be held off undesirably.  This is a promise
	 * that we don't mind losing control to a cancel/die interrupt here.  We
	 * don't, because we have no shared-state-change work to do after being
	 * granted the lock (the grantor did it all).  We do have to worry about
	 * updating the locallock table, but if we lose control to an error,
	 * LockErrorCleanup will fix that up.
	 */
	do
	{
		PGSemaphoreLock(&MyProc->sem, true);

		/*
		 * waitStatus could change from STATUS_WAITING to something else
		 * asynchronously.	Read it just once per loop to prevent surprising
		 * behavior (such as missing log messages).
		 */
		myWaitStatus = MyProc->waitStatus;

		/*
		 * If we are not deadlocked, but are waiting on an autovacuum-induced
		 * task, send a signal to interrupt it.
		 */
		if (deadlock_state == DS_BLOCKED_BY_AUTOVACUUM && allow_autovacuum_cancel)
		{
			PGPROC	   *autovac = GetBlockingAutoVacuumPgproc();
			PGXACT	   *autovac_pgxact = &ProcGlobal->allPgXact[autovac->pgprocno];

			LWLockAcquire(ProcArrayLock, LW_EXCLUSIVE);

			/*
			 * Only do it if the worker is not working to protect against Xid
			 * wraparound.
			 */
			if ((autovac != NULL) &&
				(autovac_pgxact->vacuumFlags & PROC_IS_AUTOVACUUM) &&
				!(autovac_pgxact->vacuumFlags & PROC_VACUUM_FOR_WRAPAROUND))
			{
				int			pid = autovac->pid;

				elog(DEBUG2, "sending cancel to blocking autovacuum PID %d",
					 pid);

				/* don't hold the lock across the kill() syscall */
				LWLockRelease(ProcArrayLock);

				/* send the autovacuum worker Back to Old Kent Road */
				if (kill(pid, SIGINT) < 0)
				{
					/* Just a warning to allow multiple callers */
					ereport(WARNING,
							(errmsg("could not send signal to process %d: %m",
									pid)));
				}
			}
			else
				LWLockRelease(ProcArrayLock);

			/* prevent signal from being resent more than once */
			allow_autovacuum_cancel = false;
		}

		/*
		 * If awoken after the deadlock check interrupt has run, and
		 * log_lock_waits is on, then report about the wait.
		 */
		if (log_lock_waits && deadlock_state != DS_NOT_YET_CHECKED)
		{
			StringInfoData buf;
			const char *modename;
			long		secs;
			int			usecs;
			long		msecs;

			initStringInfo(&buf);
			DescribeLockTag(&buf, &locallock->tag.lock);
			modename = GetLockmodeName(locallock->tag.lock.locktag_lockmethodid,
									   lockmode);
			TimestampDifference(timeout_start_time, GetCurrentTimestamp(),
								&secs, &usecs);
			msecs = secs * 1000 + usecs / 1000;
			usecs = usecs % 1000;

			if (deadlock_state == DS_SOFT_DEADLOCK)
				ereport(LOG,
						(errmsg("process %d avoided deadlock for %s on %s by rearranging queue order after %ld.%03d ms",
							  MyProcPid, modename, buf.data, msecs, usecs)));
			else if (deadlock_state == DS_HARD_DEADLOCK)
			{
				/*
				 * This message is a bit redundant with the error that will be
				 * reported subsequently, but in some cases the error report
				 * might not make it to the log (eg, if it's caught by an
				 * exception handler), and we want to ensure all long-wait
				 * events get logged.
				 */
				ereport(LOG,
						(errmsg("process %d detected deadlock while waiting for %s on %s after %ld.%03d ms",
							  MyProcPid, modename, buf.data, msecs, usecs)));
			}

			if (myWaitStatus == STATUS_WAITING)
				ereport(LOG,
						(errmsg("process %d still waiting for %s on %s after %ld.%03d ms",
							  MyProcPid, modename, buf.data, msecs, usecs)));
			else if (myWaitStatus == STATUS_OK)
				ereport(LOG,
					(errmsg("process %d acquired %s on %s after %ld.%03d ms",
							MyProcPid, modename, buf.data, msecs, usecs)));
			else
			{
				Assert(myWaitStatus == STATUS_ERROR);

				/*
				 * Currently, the deadlock checker always kicks its own
				 * process, which means that we'll only see STATUS_ERROR when
				 * deadlock_state == DS_HARD_DEADLOCK, and there's no need to
				 * print redundant messages.  But for completeness and
				 * future-proofing, print a message if it looks like someone
				 * else kicked us off the lock.
				 */
				if (deadlock_state != DS_HARD_DEADLOCK)
					ereport(LOG,
							(errmsg("process %d failed to acquire %s on %s after %ld.%03d ms",
							  MyProcPid, modename, buf.data, msecs, usecs)));
			}

			/*
			 * At this point we might still need to wait for the lock. Reset
			 * state so we don't print the above messages again.
			 */
			deadlock_state = DS_NO_DEADLOCK;

			pfree(buf.data);
		}
	} while (myWaitStatus == STATUS_WAITING);

	/*
	 * Disable the timer, if it's still running
	 */
	if (!disable_sig_alarm(false))
		elog(FATAL, "could not disable timer for process wakeup");

	/*
	 * Re-acquire the lock table's partition lock.  We have to do this to hold
	 * off cancel/die interrupts before we can mess with lockAwaited (else we
	 * might have a missed or duplicated locallock update).
	 */
	LWLockAcquire(partitionLock, LW_EXCLUSIVE);

	/*
	 * We no longer want LockErrorCleanup to do anything.
	 */
	lockAwaited = NULL;

	/*
	 * If we got the lock, be sure to remember it in the locallock table.
	 */
	if (MyProc->waitStatus == STATUS_OK)
		GrantAwaitedLock();

	/*
	 * We don't have to do anything else, because the awaker did all the
	 * necessary update of the lock table and MyProc.
	 */
	return MyProc->waitStatus;
}


/*
 * ProcWakeup -- wake up a process by releasing its private semaphore.
 *
 *	 Also remove the process from the wait queue and set its links invalid.
 *	 RETURN: the next process in the wait queue.
 *
 * The appropriate lock partition lock must be held by caller.
 *
 * XXX: presently, this code is only used for the "success" case, and only
 * works correctly for that case.  To clean up in failure case, would need
 * to twiddle the lock's request counts too --- see RemoveFromWaitQueue.
 * Hence, in practice the waitStatus parameter must be STATUS_OK.
 */
PGPROC *
ProcWakeup(PGPROC *proc, int waitStatus)
{
	PGPROC	   *retProc;

	/* Proc should be sleeping ... */
	if (proc->links.prev == NULL ||
		proc->links.next == NULL)
		return NULL;
	Assert(proc->waitStatus == STATUS_WAITING);

	/* Save next process before we zap the list link */
	retProc = (PGPROC *) proc->links.next;

	/* Remove process from wait queue */
	SHMQueueDelete(&(proc->links));
	(proc->waitLock->waitProcs.size)--;

	/* Clean up process' state and pass it the ok/fail signal */
	proc->waitLock = NULL;
	proc->waitProcLock = NULL;
	proc->waitStatus = waitStatus;

	/* And awaken it */
	PGSemaphoreUnlock(&proc->sem);

	return retProc;
}

/*
 * ProcLockWakeup -- routine for waking up processes when a lock is
 *		released (or a prior waiter is aborted).  Scan all waiters
 *		for lock, waken any that are no longer blocked.
 *
 * The appropriate lock partition lock must be held by caller.
 */
void
ProcLockWakeup(LockMethod lockMethodTable, LOCK *lock)
{
	PROC_QUEUE *waitQueue = &(lock->waitProcs);
	int			queue_size = waitQueue->size;
	PGPROC	   *proc;
	LOCKMASK	aheadRequests = 0;

	Assert(queue_size >= 0);

	if (queue_size == 0)
		return;

	proc = (PGPROC *) waitQueue->links.next;

	while (queue_size-- > 0)
	{
		LOCKMODE	lockmode = proc->waitLockMode;

		/*
		 * Waken if (a) doesn't conflict with requests of earlier waiters, and
		 * (b) doesn't conflict with already-held locks.
		 */
		if ((lockMethodTable->conflictTab[lockmode] & aheadRequests) == 0 &&
			LockCheckConflicts(lockMethodTable,
							   lockmode,
							   lock,
							   proc->waitProcLock,
							   proc) == STATUS_OK)
		{
			/* OK to waken */
			GrantLock(lock, proc->waitProcLock, lockmode);
			proc = ProcWakeup(proc, STATUS_OK);

			/*
			 * ProcWakeup removes proc from the lock's waiting process queue
			 * and returns the next proc in chain; don't use proc's next-link,
			 * because it's been cleared.
			 */
		}
		else
		{
			/*
			 * Cannot wake this guy. Remember his request for later checks.
			 */
			aheadRequests |= LOCKBIT_ON(lockmode);
			proc = (PGPROC *) proc->links.next;
		}
	}

	Assert(waitQueue->size >= 0);
}

/*
 * CheckDeadLock
 *
 * We only get to this routine if we got SIGALRM after DeadlockTimeout
 * while waiting for a lock to be released by some other process.  Look
 * to see if there's a deadlock; if not, just return and continue waiting.
 * (But signal ProcSleep to log a message, if log_lock_waits is true.)
 * If we have a real deadlock, remove ourselves from the lock's wait queue
 * and signal an error to ProcSleep.
 *
 * NB: this is run inside a signal handler, so be very wary about what is done
 * here or in called routines.
 */
static void
CheckDeadLock(void)
{
	int			i;

	/*
	 * Acquire exclusive lock on the entire shared lock data structures. Must
	 * grab LWLocks in partition-number order to avoid LWLock deadlock.
	 *
	 * Note that the deadlock check interrupt had better not be enabled
	 * anywhere that this process itself holds lock partition locks, else this
	 * will wait forever.  Also note that LWLockAcquire creates a critical
	 * section, so that this routine cannot be interrupted by cancel/die
	 * interrupts.
	 */
	for (i = 0; i < NUM_LOCK_PARTITIONS; i++)
		LWLockAcquire(FirstLockMgrLock + i, LW_EXCLUSIVE);

	/*
	 * Check to see if we've been awoken by anyone in the interim.
	 *
	 * If we have, we can return and resume our transaction -- happy day.
	 * Before we are awoken the process releasing the lock grants it to us so
	 * we know that we don't have to wait anymore.
	 *
	 * We check by looking to see if we've been unlinked from the wait queue.
	 * This is quicker than checking our semaphore's state, since no kernel
	 * call is needed, and it is safe because we hold the lock partition lock.
	 */
	if (MyProc->links.prev == NULL ||
		MyProc->links.next == NULL)
		goto check_done;

#ifdef LOCK_DEBUG
	if (Debug_deadlocks)
		DumpAllLocks();
#endif

	/* Run the deadlock check, and set deadlock_state for use by ProcSleep */
	deadlock_state = DeadLockCheck(MyProc);

	if (deadlock_state == DS_HARD_DEADLOCK)
	{
		/*
		 * Oops.  We have a deadlock.
		 *
		 * Get this process out of wait state. (Note: we could do this more
		 * efficiently by relying on lockAwaited, but use this coding to
		 * preserve the flexibility to kill some other transaction than the
		 * one detecting the deadlock.)
		 *
		 * RemoveFromWaitQueue sets MyProc->waitStatus to STATUS_ERROR, so
		 * ProcSleep will report an error after we return from the signal
		 * handler.
		 */
		Assert(MyProc->waitLock != NULL);
		RemoveFromWaitQueue(MyProc, LockTagHashCode(&(MyProc->waitLock->tag)));

		/*
		 * Unlock my semaphore so that the interrupted ProcSleep() call can
		 * finish.
		 */
		PGSemaphoreUnlock(&MyProc->sem);

		/*
		 * We're done here.  Transaction abort caused by the error that
		 * ProcSleep will raise will cause any other locks we hold to be
		 * released, thus allowing other processes to wake up; we don't need
		 * to do that here.  NOTE: an exception is that releasing locks we
		 * hold doesn't consider the possibility of waiters that were blocked
		 * behind us on the lock we just failed to get, and might now be
		 * wakable because we're not in front of them anymore.  However,
		 * RemoveFromWaitQueue took care of waking up any such processes.
		 */
	}
	else if (log_lock_waits || deadlock_state == DS_BLOCKED_BY_AUTOVACUUM)
	{
		/*
		 * Unlock my semaphore so that the interrupted ProcSleep() call can
		 * print the log message (we daren't do it here because we are inside
		 * a signal handler).  It will then sleep again until someone releases
		 * the lock.
		 *
		 * If blocked by autovacuum, this wakeup will enable ProcSleep to send
		 * the canceling signal to the autovacuum worker.
		 */
		PGSemaphoreUnlock(&MyProc->sem);
	}

	/*
	 * And release locks.  We do this in reverse order for two reasons: (1)
	 * Anyone else who needs more than one of the locks will be trying to lock
	 * them in increasing order; we don't want to release the other process
	 * until it can get all the locks it needs. (2) This avoids O(N^2)
	 * behavior inside LWLockRelease.
	 */
check_done:
	for (i = NUM_LOCK_PARTITIONS; --i >= 0;)
		LWLockRelease(FirstLockMgrLock + i);
}


/*
 * ProcWaitForSignal - wait for a signal from another backend.
 *
 * This can share the semaphore normally used for waiting for locks,
 * since a backend could never be waiting for a lock and a signal at
 * the same time.  As with locks, it's OK if the signal arrives just
 * before we actually reach the waiting state.	Also as with locks,
 * it's necessary that the caller be robust against bogus wakeups:
 * always check that the desired state has occurred, and wait again
 * if not.	This copes with possible "leftover" wakeups.
 */
void
ProcWaitForSignal(void)
{
	PGSemaphoreLock(&MyProc->sem, true);
}

/*
 * ProcSendSignal - send a signal to a backend identified by PID
 */
void
ProcSendSignal(int pid)
{
	PGPROC	   *proc = NULL;

	if (RecoveryInProgress())
	{
		/* use volatile pointer to prevent code rearrangement */
		volatile PROC_HDR *procglobal = ProcGlobal;

		SpinLockAcquire(ProcStructLock);

		/*
		 * Check to see whether it is the Startup process we wish to signal.
		 * This call is made by the buffer manager when it wishes to wake up a
		 * process that has been waiting for a pin in so it can obtain a
		 * cleanup lock using LockBufferForCleanup(). Startup is not a normal
		 * backend, so BackendPidGetProc() will not return any pid at all. So
		 * we remember the information for this special case.
		 */
		if (pid == procglobal->startupProcPid)
			proc = procglobal->startupProc;

		SpinLockRelease(ProcStructLock);
	}

	if (proc == NULL)
		proc = BackendPidGetProc(pid);

	if (proc != NULL)
		PGSemaphoreUnlock(&proc->sem);
}


/*****************************************************************************
 * SIGALRM interrupt support
 *
 * Maybe these should be in pqsignal.c?
 *****************************************************************************/

/*
 * Enable the SIGALRM interrupt to fire after the specified delay
 *
 * Delay is given in milliseconds.	Caller should be sure a SIGALRM
 * signal handler is installed before this is called.
 *
 * This code properly handles nesting of deadlock timeout alarms within
 * statement timeout alarms.
 *
 * Returns TRUE if okay, FALSE on failure.
 */
bool
enable_sig_alarm(int delayms, bool is_statement_timeout)
{
	TimestampTz fin_time;
	struct itimerval timeval;

	if (is_statement_timeout)
	{
		/*
		 * Begin statement-level timeout
		 *
		 * Note that we compute statement_fin_time with reference to the
		 * statement_timestamp, but apply the specified delay without any
		 * correction; that is, we ignore whatever time has elapsed since
		 * statement_timestamp was set.  In the normal case only a small
		 * interval will have elapsed and so this doesn't matter, but there
		 * are corner cases (involving multi-statement query strings with
		 * embedded COMMIT or ROLLBACK) where we might re-initialize the
		 * statement timeout long after initial receipt of the message. In
		 * such cases the enforcement of the statement timeout will be a bit
		 * inconsistent.  This annoyance is judged not worth the cost of
		 * performing an additional gettimeofday() here.
		 */
		Assert(!deadlock_timeout_active);
		fin_time = GetCurrentStatementStartTimestamp();
		fin_time = TimestampTzPlusMilliseconds(fin_time, delayms);
		statement_fin_time = fin_time;
		cancel_from_timeout = false;
		statement_timeout_active = true;
	}
	else if (statement_timeout_active)
	{
		/*
		 * Begin deadlock timeout with statement-level timeout active
		 *
		 * Here, we want to interrupt at the closer of the two timeout times.
		 * If fin_time >= statement_fin_time then we need not touch the
		 * existing timer setting; else set up to interrupt at the deadlock
		 * timeout time.
		 *
		 * NOTE: in this case it is possible that this routine will be
		 * interrupted by the previously-set timer alarm.  This is okay
		 * because the signal handler will do only what it should do according
		 * to the state variables.	The deadlock checker may get run earlier
		 * than normal, but that does no harm.
		 */
		timeout_start_time = GetCurrentTimestamp();
		fin_time = TimestampTzPlusMilliseconds(timeout_start_time, delayms);
		deadlock_timeout_active = true;
		if (fin_time >= statement_fin_time)
			return true;
	}
	else
	{
		/* Begin deadlock timeout with no statement-level timeout */
		deadlock_timeout_active = true;
		/* GetCurrentTimestamp can be expensive, so only do it if we must */
		if (log_lock_waits)
			timeout_start_time = GetCurrentTimestamp();
	}

	/* If we reach here, okay to set the timer interrupt */
	MemSet(&timeval, 0, sizeof(struct itimerval));
	timeval.it_value.tv_sec = delayms / 1000;
	timeval.it_value.tv_usec = (delayms % 1000) * 1000;
	if (setitimer(ITIMER_REAL, &timeval, NULL))
		return false;
	return true;
}

/*
 * Cancel the SIGALRM timer, either for a deadlock timeout or a statement
 * timeout.  If a deadlock timeout is canceled, any active statement timeout
 * remains in force.
 *
 * Returns TRUE if okay, FALSE on failure.
 */
bool
disable_sig_alarm(bool is_statement_timeout)
{
	/*
	 * Always disable the interrupt if it is active; this avoids being
	 * interrupted by the signal handler and thereby possibly getting
	 * confused.
	 *
	 * We will re-enable the interrupt if necessary in CheckStatementTimeout.
	 */
	if (statement_timeout_active || deadlock_timeout_active)
	{
		struct itimerval timeval;

		MemSet(&timeval, 0, sizeof(struct itimerval));
		if (setitimer(ITIMER_REAL, &timeval, NULL))
		{
			statement_timeout_active = false;
			cancel_from_timeout = false;
			deadlock_timeout_active = false;
			return false;
		}
	}

	/* Always cancel deadlock timeout, in case this is error cleanup */
	deadlock_timeout_active = false;

	/* Cancel or reschedule statement timeout */
	if (is_statement_timeout)
	{
		statement_timeout_active = false;
		cancel_from_timeout = false;
	}
	else if (statement_timeout_active)
	{
		if (!CheckStatementTimeout())
			return false;
	}
	return true;
}


/*
 * Check for statement timeout.  If the timeout time has come,
 * trigger a query-cancel interrupt; if not, reschedule the SIGALRM
 * interrupt to occur at the right time.
 *
 * Returns true if okay, false if failed to set the interrupt.
 */
static bool
CheckStatementTimeout(void)
{
	TimestampTz now;

	if (!statement_timeout_active)
		return true;			/* do nothing if not active */

	now = GetCurrentTimestamp();

	if (now >= statement_fin_time)
	{
		/* Time to die */
		statement_timeout_active = false;
		cancel_from_timeout = true;
#ifdef HAVE_SETSID
		/* try to signal whole process group */
		kill(-MyProcPid, SIGINT);
#endif
		kill(MyProcPid, SIGINT);
	}
	else
	{
		/* Not time yet, so (re)schedule the interrupt */
		long		secs;
		int			usecs;
		struct itimerval timeval;

		TimestampDifference(now, statement_fin_time,
							&secs, &usecs);

		/*
		 * It's possible that the difference is less than a microsecond;
		 * ensure we don't cancel, rather than set, the interrupt.
		 */
		if (secs == 0 && usecs == 0)
			usecs = 1;
		MemSet(&timeval, 0, sizeof(struct itimerval));
		timeval.it_value.tv_sec = secs;
		timeval.it_value.tv_usec = usecs;
		if (setitimer(ITIMER_REAL, &timeval, NULL))
			return false;
	}

	return true;
}


/*
 * Signal handler for SIGALRM for normal user backends
 *
 * Process deadlock check and/or statement timeout check, as needed.
 * To avoid various edge cases, we must be careful to do nothing
 * when there is nothing to be done.  We also need to be able to
 * reschedule the timer interrupt if called before end of statement.
 */
void
handle_sig_alarm(SIGNAL_ARGS)
{
	int			save_errno = errno;

	/* SIGALRM is cause for waking anything waiting on the process latch */
	if (MyProc)
		SetLatch(&MyProc->procLatch);

	if (deadlock_timeout_active)
	{
		deadlock_timeout_active = false;
		CheckDeadLock();
	}

	if (statement_timeout_active)
		(void) CheckStatementTimeout();

	errno = save_errno;
}

/*
 * Signal handler for SIGALRM in Startup process
 *
 * To avoid various edge cases, we must be careful to do nothing
 * when there is nothing to be done.  We also need to be able to
 * reschedule the timer interrupt if called before end of statement.
 *
 * We set either deadlock_timeout_active or statement_timeout_active
 * or both. Interrupts are enabled if standby_timeout_active.
 */
bool
enable_standby_sig_alarm(TimestampTz now, TimestampTz fin_time, bool deadlock_only)
{
	TimestampTz deadlock_time = TimestampTzPlusMilliseconds(now,
															DeadlockTimeout);

	if (deadlock_only)
	{
		/*
		 * Wake up at deadlock_time only, then wait forever
		 */
		statement_fin_time = deadlock_time;
		deadlock_timeout_active = true;
		statement_timeout_active = false;
	}
	else if (fin_time > deadlock_time)
	{
		/*
		 * Wake up at deadlock_time, then again at fin_time
		 */
		statement_fin_time = deadlock_time;
		statement_fin_time2 = fin_time;
		deadlock_timeout_active = true;
		statement_timeout_active = true;
	}
	else
	{
		/*
		 * Wake only at fin_time because its fairly soon
		 */
		statement_fin_time = fin_time;
		deadlock_timeout_active = false;
		statement_timeout_active = true;
	}

	if (deadlock_timeout_active || statement_timeout_active)
	{
		long		secs;
		int			usecs;
		struct itimerval timeval;

		TimestampDifference(now, statement_fin_time,
							&secs, &usecs);
		if (secs == 0 && usecs == 0)
			usecs = 1;
		MemSet(&timeval, 0, sizeof(struct itimerval));
		timeval.it_value.tv_sec = secs;
		timeval.it_value.tv_usec = usecs;
		if (setitimer(ITIMER_REAL, &timeval, NULL))
			return false;
		standby_timeout_active = true;
	}

	return true;
}

bool
disable_standby_sig_alarm(void)
{
	/*
	 * Always disable the interrupt if it is active; this avoids being
	 * interrupted by the signal handler and thereby possibly getting
	 * confused.
	 *
	 * We will re-enable the interrupt if necessary in CheckStandbyTimeout.
	 */
	if (standby_timeout_active)
	{
		struct itimerval timeval;

		MemSet(&timeval, 0, sizeof(struct itimerval));
		if (setitimer(ITIMER_REAL, &timeval, NULL))
		{
			standby_timeout_active = false;
			return false;
		}
	}

	standby_timeout_active = false;

	return true;
}

/*
 * CheckStandbyTimeout() runs unconditionally in the Startup process
 * SIGALRM handler. Timers will only be set when InHotStandby.
 * We simply ignore any signals unless the timer has been set.
 */
static bool
CheckStandbyTimeout(void)
{
	TimestampTz now;
	bool		reschedule = false;

	standby_timeout_active = false;

	now = GetCurrentTimestamp();

	/*
	 * Reschedule the timer if its not time to wake yet, or if we have both
	 * timers set and the first one has just been reached.
	 */
	if (now >= statement_fin_time)
	{
		if (deadlock_timeout_active)
		{
			/*
			 * We're still waiting when we reach deadlock timeout, so send out
			 * a request to have other backends check themselves for deadlock.
			 * Then continue waiting until statement_fin_time, if that's set.
			 */
			SendRecoveryConflictWithBufferPin(PROCSIG_RECOVERY_CONFLICT_STARTUP_DEADLOCK);
			deadlock_timeout_active = false;

			/*
			 * Begin second waiting period if required.
			 */
			if (statement_timeout_active)
			{
				reschedule = true;
				statement_fin_time = statement_fin_time2;
			}
		}
		else
		{
			/*
			 * We've now reached statement_fin_time, so ask all conflicts to
			 * leave, so we can press ahead with applying changes in recovery.
			 */
			SendRecoveryConflictWithBufferPin(PROCSIG_RECOVERY_CONFLICT_BUFFERPIN);
		}
	}
	else
		reschedule = true;

	if (reschedule)
	{
		long		secs;
		int			usecs;
		struct itimerval timeval;

		TimestampDifference(now, statement_fin_time,
							&secs, &usecs);
		if (secs == 0 && usecs == 0)
			usecs = 1;
		MemSet(&timeval, 0, sizeof(struct itimerval));
		timeval.it_value.tv_sec = secs;
		timeval.it_value.tv_usec = usecs;
		if (setitimer(ITIMER_REAL, &timeval, NULL))
			return false;
		standby_timeout_active = true;
	}

	return true;
}

void
handle_standby_sig_alarm(SIGNAL_ARGS)
{
	int			save_errno = errno;

	if (standby_timeout_active)
		(void) CheckStandbyTimeout();

	errno = save_errno;
}<|MERGE_RESOLUTION|>--- conflicted
+++ resolved
@@ -359,16 +359,12 @@
 	MyProc->roleId = InvalidOid;
 	MyPgXact->inCommit = false;
 	MyPgXact->vacuumFlags = 0;
-	/* NB -- autovac launcher intentionally does not set IS_AUTOVACUUM */
-	if (IsAutoVacuumWorkerProcess())
-<<<<<<< HEAD
-		MyProc->vacuumFlags |= PROC_IS_AUTOVACUUM;
 #ifdef PGXC
 	MyProc->isPooler = false;
 #endif
-=======
+	/* NB -- autovac launcher intentionally does not set IS_AUTOVACUUM */
+	if (IsAutoVacuumWorkerProcess())
 		MyPgXact->vacuumFlags |= PROC_IS_AUTOVACUUM;
->>>>>>> 80edfd76
 	MyProc->lwWaiting = false;
 	MyProc->lwWaitMode = 0;
 	MyProc->lwWaitLink = NULL;
@@ -522,18 +518,13 @@
 	MyProc->backendId = InvalidBackendId;
 	MyProc->databaseId = InvalidOid;
 	MyProc->roleId = InvalidOid;
-<<<<<<< HEAD
 #ifdef PGXC
 	MyProc->isPooler = false;
 	if (IsPGXCPoolerProcess())
 		MyProc->isPooler = true;
 #endif
-	MyProc->inCommit = false;
-	MyProc->vacuumFlags = 0;
-=======
 	MyPgXact->inCommit = false;
 	MyPgXact->vacuumFlags = 0;
->>>>>>> 80edfd76
 	MyProc->lwWaiting = false;
 	MyProc->lwWaitMode = 0;
 	MyProc->lwWaitLink = NULL;
