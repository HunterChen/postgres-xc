--- conflicted
+++ resolved
@@ -15,11 +15,7 @@
 
 #include "access/xact.h"
 #include "catalog/pg_type.h"
-<<<<<<< HEAD
-#include "catalog/pgxc_node.h"
-=======
 #include "commands/createas.h"
->>>>>>> 80edfd76
 #include "commands/defrem.h"
 #include "commands/prepare.h"
 #include "executor/hashjoin.h"
@@ -35,7 +31,9 @@
 #include "utils/snapmgr.h"
 #include "utils/tuplesort.h"
 #include "utils/xml.h"
-
+#ifdef PGXC
+#include "catalog/pgxc_node.h"
+#endif
 
 /* Hook for plugins to get control in ExplainOneQuery() */
 ExplainOneQuery_hook_type ExplainOneQuery_hook = NULL;
@@ -144,20 +142,17 @@
 			es.costs = defGetBoolean(opt);
 		else if (strcmp(opt->defname, "buffers") == 0)
 			es.buffers = defGetBoolean(opt);
-<<<<<<< HEAD
 #ifdef PGXC
 		else if (strcmp(opt->defname, "nodes") == 0)
 			es.nodes = defGetBoolean(opt);
 		else if (strcmp(opt->defname, "num_nodes") == 0)
 			es.num_nodes = defGetBoolean(opt);
 #endif /* PGXC */
-=======
 		else if (strcmp(opt->defname, "timing") == 0)
 		{
 			timing_set = true;
 			es.timing = defGetBoolean(opt);
 		}
->>>>>>> 80edfd76
 		else if (strcmp(opt->defname, "format") == 0)
 		{
 			char	   *p = defGetString(opt);
@@ -900,7 +895,6 @@
 		case T_ForeignScan:
 			ExplainScanTarget((Scan *) plan, es);
 			break;
-<<<<<<< HEAD
 #ifdef PGXC
 		case T_RemoteQuery:
 			/* Emit node execution list */
@@ -908,7 +902,6 @@
 			ExplainScanTarget((Scan *) plan, es);
 			break;
 #endif
-=======
 		case T_IndexScan:
 			{
 				IndexScan  *indexscan = (IndexScan *) plan;
@@ -929,7 +922,6 @@
 				ExplainScanTarget((Scan *) indexonlyscan, es);
 			}
 			break;
->>>>>>> 80edfd76
 		case T_BitmapIndexScan:
 			{
 				BitmapIndexScan *bitmapindexscan = (BitmapIndexScan *) plan;
