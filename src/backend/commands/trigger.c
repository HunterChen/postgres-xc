--- conflicted
+++ resolved
@@ -2659,14 +2659,11 @@
 		tuple.t_len = ItemIdGetLength(lp);
 		tuple.t_self = *tid;
 		tuple.t_tableOid = RelationGetRelid(relation);
-<<<<<<< HEAD
 #ifdef PGXC
 		tuple.t_xc_node_id = PGXCNodeIdentifier;
 #endif
-=======
 
 		LockBuffer(buffer, BUFFER_LOCK_UNLOCK);
->>>>>>> df1aa462
 	}
 
 	result = heap_copytuple(&tuple);
