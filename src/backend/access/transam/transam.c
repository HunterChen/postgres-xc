--- conflicted
+++ resolved
@@ -24,14 +24,12 @@
 #include "access/transam.h"
 #include "utils/snapmgr.h"
 
-<<<<<<< HEAD
 #ifdef PGXC
 #include "utils/builtins.h"
 #endif
-=======
+
 /* Handy constant for an invalid xlog recptr */
 const XLogRecPtr InvalidXLogRecPtr = {0, 0};
->>>>>>> c1d9579d
 
 /*
  * Single-item cache for results of TransactionLogFetch.  It's worth having
