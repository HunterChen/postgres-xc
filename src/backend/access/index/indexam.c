/*-------------------------------------------------------------------------
 *
 * indexam.c
 *	  general index access method routines
 *
 * Portions Copyright (c) 1996-2011, PostgreSQL Global Development Group
 * Portions Copyright (c) 1994, Regents of the University of California
 *
 *
 * IDENTIFICATION
 *	  src/backend/access/index/indexam.c
 *
 * INTERFACE ROUTINES
 *		index_open		- open an index relation by relation OID
 *		index_close		- close an index relation
 *		index_beginscan - start a scan of an index with amgettuple
 *		index_beginscan_bitmap - start a scan of an index with amgetbitmap
 *		index_rescan	- restart a scan of an index
 *		index_endscan	- end a scan
 *		index_insert	- insert an index tuple into a relation
 *		index_markpos	- mark a scan position
 *		index_restrpos	- restore a scan position
 *		index_getnext	- get the next tuple from a scan
 *		index_getbitmap - get all tuples from a scan
 *		index_bulk_delete	- bulk deletion of index tuples
 *		index_vacuum_cleanup	- post-deletion cleanup of an index
 *		index_getprocid - get a support procedure OID
 *		index_getprocinfo - get a support procedure's lookup info
 *
 * NOTES
 *		This file contains the index_ routines which used
 *		to be a scattered collection of stuff in access/genam.
 *
 *
 * old comments
 *		Scans are implemented as follows:
 *
 *		`0' represents an invalid item pointer.
 *		`-' represents an unknown item pointer.
 *		`X' represents a known item pointers.
 *		`+' represents known or invalid item pointers.
 *		`*' represents any item pointers.
 *
 *		State is represented by a triple of these symbols in the order of
 *		previous, current, next.  Note that the case of reverse scans works
 *		identically.
 *
 *				State	Result
 *		(1)		+ + -	+ 0 0			(if the next item pointer is invalid)
 *		(2)				+ X -			(otherwise)
 *		(3)		* 0 0	* 0 0			(no change)
 *		(4)		+ X 0	X 0 0			(shift)
 *		(5)		* + X	+ X -			(shift, add unknown)
 *
 *		All other states cannot occur.
 *
 *		Note: It would be possible to cache the status of the previous and
 *			  next item pointer using the flags.
 *
 *-------------------------------------------------------------------------
 */

#include "postgres.h"

#include "access/relscan.h"
#include "access/transam.h"
#include "access/xact.h"
#include "catalog/index.h"
#include "pgstat.h"
#include "storage/bufmgr.h"
#include "storage/lmgr.h"
#include "storage/predicate.h"
#include "utils/relcache.h"
#include "utils/snapmgr.h"
#include "utils/tqual.h"
#ifdef PGXC
#include "utils/lsyscache.h"
#include "pgxc/pgxc.h"
#endif


/* ----------------------------------------------------------------
 *					macros used in index_ routines
 *
 * Note: the ReindexIsProcessingIndex() check in RELATION_CHECKS is there
 * to check that we don't try to scan or do retail insertions into an index
 * that is currently being rebuilt or pending rebuild.	This helps to catch
 * things that don't work when reindexing system catalogs.  The assertion
 * doesn't prevent the actual rebuild because we don't use RELATION_CHECKS
 * when calling the index AM's ambuild routine, and there is no reason for
 * ambuild to call its subsidiary routines through this file.
 * ----------------------------------------------------------------
 */
#define RELATION_CHECKS \
( \
	AssertMacro(RelationIsValid(indexRelation)), \
	AssertMacro(PointerIsValid(indexRelation->rd_am)), \
	AssertMacro(!ReindexIsProcessingIndex(RelationGetRelid(indexRelation))) \
)

#define SCAN_CHECKS \
( \
	AssertMacro(IndexScanIsValid(scan)), \
	AssertMacro(RelationIsValid(scan->indexRelation)), \
	AssertMacro(PointerIsValid(scan->indexRelation->rd_am)) \
)

#define GET_REL_PROCEDURE(pname) \
do { \
	procedure = &indexRelation->rd_aminfo->pname; \
	if (!OidIsValid(procedure->fn_oid)) \
	{ \
		RegProcedure	procOid = indexRelation->rd_am->pname; \
		if (!RegProcedureIsValid(procOid)) \
			elog(ERROR, "invalid %s regproc", CppAsString(pname)); \
		fmgr_info_cxt(procOid, procedure, indexRelation->rd_indexcxt); \
	} \
} while(0)

#define GET_SCAN_PROCEDURE(pname) \
do { \
	procedure = &scan->indexRelation->rd_aminfo->pname; \
	if (!OidIsValid(procedure->fn_oid)) \
	{ \
		RegProcedure	procOid = scan->indexRelation->rd_am->pname; \
		if (!RegProcedureIsValid(procOid)) \
			elog(ERROR, "invalid %s regproc", CppAsString(pname)); \
		fmgr_info_cxt(procOid, procedure, scan->indexRelation->rd_indexcxt); \
	} \
} while(0)

static IndexScanDesc index_beginscan_internal(Relation indexRelation,
						 int nkeys, int norderbys, Snapshot snapshot);


/* ----------------------------------------------------------------
 *				   index_ interface functions
 * ----------------------------------------------------------------
 */

/* ----------------
 *		index_open - open an index relation by relation OID
 *
 *		If lockmode is not "NoLock", the specified kind of lock is
 *		obtained on the index.	(Generally, NoLock should only be
 *		used if the caller knows it has some appropriate lock on the
 *		index already.)
 *
 *		An error is raised if the index does not exist.
 *
 *		This is a convenience routine adapted for indexscan use.
 *		Some callers may prefer to use relation_open directly.
 * ----------------
 */
Relation
index_open(Oid relationId, LOCKMODE lockmode)
{
	Relation	r;

	r = relation_open(relationId, lockmode);

	if (r->rd_rel->relkind != RELKIND_INDEX)
		ereport(ERROR,
				(errcode(ERRCODE_WRONG_OBJECT_TYPE),
				 errmsg("\"%s\" is not an index",
						RelationGetRelationName(r))));

	return r;
}

/* ----------------
 *		index_close - close an index relation
 *
 *		If lockmode is not "NoLock", we then release the specified lock.
 *
 *		Note that it is often sensible to hold a lock beyond index_close;
 *		in that case, the lock is released automatically at xact end.
 * ----------------
 */
void
index_close(Relation relation, LOCKMODE lockmode)
{
	LockRelId	relid = relation->rd_lockInfo.lockRelId;

	Assert(lockmode >= NoLock && lockmode < MAX_LOCKMODES);

	/* The relcache does the real work... */
	RelationClose(relation);

	if (lockmode != NoLock)
		UnlockRelationId(&relid, lockmode);
}

/* ----------------
 *		index_insert - insert an index tuple into a relation
 * ----------------
 */
bool
index_insert(Relation indexRelation,
			 Datum *values,
			 bool *isnull,
			 ItemPointer heap_t_ctid,
			 Relation heapRelation,
			 IndexUniqueCheck checkUnique)
{
	FmgrInfo   *procedure;

	RELATION_CHECKS;
	GET_REL_PROCEDURE(aminsert);

	if (!(indexRelation->rd_am->ampredlocks))
		CheckForSerializableConflictIn(indexRelation,
									   (HeapTuple) NULL,
									   InvalidBuffer);

	/*
	 * have the am's insert proc do all the work.
	 */
	return DatumGetBool(FunctionCall6(procedure,
									  PointerGetDatum(indexRelation),
									  PointerGetDatum(values),
									  PointerGetDatum(isnull),
									  PointerGetDatum(heap_t_ctid),
									  PointerGetDatum(heapRelation),
									  Int32GetDatum((int32) checkUnique)));
}

/*
 * index_beginscan - start a scan of an index with amgettuple
 *
 * Caller must be holding suitable locks on the heap and the index.
 */
IndexScanDesc
index_beginscan(Relation heapRelation,
				Relation indexRelation,
				Snapshot snapshot,
				int nkeys, int norderbys)
{
	IndexScanDesc scan;

	scan = index_beginscan_internal(indexRelation, nkeys, norderbys, snapshot);

	/*
	 * Save additional parameters into the scandesc.  Everything else was set
	 * up by RelationGetIndexScan.
	 */
	scan->heapRelation = heapRelation;
	scan->xs_snapshot = snapshot;

	return scan;
}

/*
 * index_beginscan_bitmap - start a scan of an index with amgetbitmap
 *
 * As above, caller had better be holding some lock on the parent heap
 * relation, even though it's not explicitly mentioned here.
 */
IndexScanDesc
index_beginscan_bitmap(Relation indexRelation,
					   Snapshot snapshot,
					   int nkeys)
{
	IndexScanDesc scan;

	scan = index_beginscan_internal(indexRelation, nkeys, 0, snapshot);

	/*
	 * Save additional parameters into the scandesc.  Everything else was set
	 * up by RelationGetIndexScan.
	 */
	scan->xs_snapshot = snapshot;

	return scan;
}

/*
 * index_beginscan_internal --- common code for index_beginscan variants
 */
static IndexScanDesc
index_beginscan_internal(Relation indexRelation,
						 int nkeys, int norderbys, Snapshot snapshot)
{
	IndexScanDesc scan;
	FmgrInfo   *procedure;

	RELATION_CHECKS;
	GET_REL_PROCEDURE(ambeginscan);

	if (!(indexRelation->rd_am->ampredlocks))
		PredicateLockRelation(indexRelation, snapshot);

	/*
	 * We hold a reference count to the relcache entry throughout the scan.
	 */
	RelationIncrementReferenceCount(indexRelation);

	/*
	 * Tell the AM to open a scan.
	 */
	scan = (IndexScanDesc)
		DatumGetPointer(FunctionCall3(procedure,
									  PointerGetDatum(indexRelation),
									  Int32GetDatum(nkeys),
									  Int32GetDatum(norderbys)));

	return scan;
}

/* ----------------
 *		index_rescan  - (re)start a scan of an index
 *
 * During a restart, the caller may specify a new set of scankeys and/or
 * orderbykeys; but the number of keys cannot differ from what index_beginscan
 * was told.  (Later we might relax that to "must not exceed", but currently
 * the index AMs tend to assume that scan->numberOfKeys is what to believe.)
 * To restart the scan without changing keys, pass NULL for the key arrays.
 * (Of course, keys *must* be passed on the first call, unless
 * scan->numberOfKeys is zero.)
 * ----------------
 */
void
index_rescan(IndexScanDesc scan,
			 ScanKey keys, int nkeys,
			 ScanKey orderbys, int norderbys)
{
	FmgrInfo   *procedure;

	SCAN_CHECKS;
	GET_SCAN_PROCEDURE(amrescan);

	Assert(nkeys == scan->numberOfKeys);
	Assert(norderbys == scan->numberOfOrderBys);

	/* Release any held pin on a heap page */
	if (BufferIsValid(scan->xs_cbuf))
	{
		ReleaseBuffer(scan->xs_cbuf);
		scan->xs_cbuf = InvalidBuffer;
	}

	scan->xs_continue_hot = false;

	scan->kill_prior_tuple = false;		/* for safety */

	FunctionCall5(procedure,
				  PointerGetDatum(scan),
				  PointerGetDatum(keys),
				  Int32GetDatum(nkeys),
				  PointerGetDatum(orderbys),
				  Int32GetDatum(norderbys));
}

/* ----------------
 *		index_endscan - end a scan
 * ----------------
 */
void
index_endscan(IndexScanDesc scan)
{
	FmgrInfo   *procedure;

	SCAN_CHECKS;
	GET_SCAN_PROCEDURE(amendscan);

	/* Release any held pin on a heap page */
	if (BufferIsValid(scan->xs_cbuf))
	{
		ReleaseBuffer(scan->xs_cbuf);
		scan->xs_cbuf = InvalidBuffer;
	}

	/* End the AM's scan */
	FunctionCall1(procedure, PointerGetDatum(scan));

	/* Release index refcount acquired by index_beginscan */
	RelationDecrementReferenceCount(scan->indexRelation);

	/* Release the scan data structure itself */
	IndexScanEnd(scan);
}

/* ----------------
 *		index_markpos  - mark a scan position
 * ----------------
 */
void
index_markpos(IndexScanDesc scan)
{
	FmgrInfo   *procedure;

	SCAN_CHECKS;
	GET_SCAN_PROCEDURE(ammarkpos);

	FunctionCall1(procedure, PointerGetDatum(scan));
}

/* ----------------
 *		index_restrpos	- restore a scan position
 *
 * NOTE: this only restores the internal scan state of the index AM.
 * The current result tuple (scan->xs_ctup) doesn't change.  See comments
 * for ExecRestrPos().
 *
 * NOTE: in the presence of HOT chains, mark/restore only works correctly
 * if the scan's snapshot is MVCC-safe; that ensures that there's at most one
 * returnable tuple in each HOT chain, and so restoring the prior state at the
 * granularity of the index AM is sufficient.  Since the only current user
 * of mark/restore functionality is nodeMergejoin.c, this effectively means
 * that merge-join plans only work for MVCC snapshots.	This could be fixed
 * if necessary, but for now it seems unimportant.
 * ----------------
 */
void
index_restrpos(IndexScanDesc scan)
{
	FmgrInfo   *procedure;

	Assert(IsMVCCSnapshot(scan->xs_snapshot));

	SCAN_CHECKS;
	GET_SCAN_PROCEDURE(amrestrpos);

	scan->xs_continue_hot = false;

	scan->kill_prior_tuple = false;		/* for safety */

	FunctionCall1(procedure, PointerGetDatum(scan));
}

/* ----------------
 *		index_getnext - get the next heap tuple from a scan
 *
 * The result is the next heap tuple satisfying the scan keys and the
 * snapshot, or NULL if no more matching tuples exist.	On success,
 * the buffer containing the heap tuple is pinned (the pin will be dropped
 * at the next index_getnext or index_endscan).
 *
 * Note: caller must check scan->xs_recheck, and perform rechecking of the
 * scan keys if required.  We do not do that here because we don't have
 * enough information to do it efficiently in the general case.
 * ----------------
 */
HeapTuple
index_getnext(IndexScanDesc scan, ScanDirection direction)
{
	HeapTuple	heapTuple = &scan->xs_ctup;
	ItemPointer tid = &heapTuple->t_self;
	FmgrInfo   *procedure;
	bool		all_dead = false;

	SCAN_CHECKS;
	GET_SCAN_PROCEDURE(amgettuple);

	Assert(TransactionIdIsValid(RecentGlobalXmin));

	for (;;)
	{
		bool	got_heap_tuple;

		if (scan->xs_continue_hot)
		{
			/*
			 * We are resuming scan of a HOT chain after having returned an
			 * earlier member.	Must still hold pin on current heap page.
			 */
			Assert(BufferIsValid(scan->xs_cbuf));
			Assert(ItemPointerGetBlockNumber(tid) ==
				   BufferGetBlockNumber(scan->xs_cbuf));
		}
		else
		{
			bool		found;
			Buffer		prev_buf;

			/*
			 * If we scanned a whole HOT chain and found only dead tuples,
			 * tell index AM to kill its entry for that TID. We do not do this
			 * when in recovery because it may violate MVCC to do so. see
			 * comments in RelationGetIndexScan().
			 */
			if (!scan->xactStartedInRecovery)
				scan->kill_prior_tuple = all_dead;

			/*
			 * The AM's gettuple proc finds the next index entry matching the
			 * scan keys, and puts the TID in xs_ctup.t_self (ie, *tid). It
			 * should also set scan->xs_recheck, though we pay no attention to
			 * that here.
			 */
			found = DatumGetBool(FunctionCall2(procedure,
											   PointerGetDatum(scan),
											   Int32GetDatum(direction)));

			/* Reset kill flag immediately for safety */
			scan->kill_prior_tuple = false;

			/* If we're out of index entries, break out of outer loop */
			if (!found)
				break;

			pgstat_count_index_tuples(scan->indexRelation, 1);

			/* Switch to correct buffer if we don't have it already */
			prev_buf = scan->xs_cbuf;
			scan->xs_cbuf = ReleaseAndReadBuffer(scan->xs_cbuf,
												 scan->heapRelation,
											 ItemPointerGetBlockNumber(tid));

			/*
			 * Prune page, but only if we weren't already on this page
			 */
			if (prev_buf != scan->xs_cbuf)
				heap_page_prune_opt(scan->heapRelation, scan->xs_cbuf,
									RecentGlobalXmin);
		}

		/* Obtain share-lock on the buffer so we can examine visibility */
		LockBuffer(scan->xs_cbuf, BUFFER_LOCK_SHARE);
		got_heap_tuple = heap_hot_search_buffer(tid, scan->heapRelation,
												scan->xs_cbuf,
												scan->xs_snapshot,
												&scan->xs_ctup,
												&all_dead,
												!scan->xs_continue_hot);
		LockBuffer(scan->xs_cbuf, BUFFER_LOCK_UNLOCK);

		if (got_heap_tuple)
		{
<<<<<<< HEAD
			ItemId		lp;
			ItemPointer ctid;
			bool		valid;

			/* check for bogus TID */
			if (offnum < FirstOffsetNumber ||
				offnum > PageGetMaxOffsetNumber(dp))
				break;

			lp = PageGetItemId(dp, offnum);

			/* check for unused, dead, or redirected items */
			if (!ItemIdIsNormal(lp))
			{
				/* We should only see a redirect at start of chain */
				if (ItemIdIsRedirected(lp) && at_chain_start)
				{
					/* Follow the redirect */
					offnum = ItemIdGetRedirect(lp);
					at_chain_start = false;
					continue;
				}
				/* else must be end of chain */
				break;
			}

			/*
			 * We must initialize all of *heapTuple (ie, scan->xs_ctup) since
			 * it is returned to the executor on success.
			 */
			heapTuple->t_data = (HeapTupleHeader) PageGetItem(dp, lp);
			heapTuple->t_len = ItemIdGetLength(lp);
			ItemPointerSetOffsetNumber(tid, offnum);
			heapTuple->t_tableOid = RelationGetRelid(scan->heapRelation);
#ifdef PGXC
			heapTuple->t_xc_node_id = PGXCNodeIdentifier;
#endif

			ctid = &heapTuple->t_data->t_ctid;

=======
>>>>>>> c1d9579d
			/*
			 * Only in a non-MVCC snapshot can more than one member of the
			 * HOT chain be visible.
			 */
			scan->xs_continue_hot = !IsMVCCSnapshot(scan->xs_snapshot);
			pgstat_count_heap_fetch(scan->indexRelation);
			return heapTuple;
		}

		/* Loop around to ask index AM for another TID */
		scan->xs_continue_hot = false;
	}

	/* Release any held pin on a heap page */
	if (BufferIsValid(scan->xs_cbuf))
	{
		ReleaseBuffer(scan->xs_cbuf);
		scan->xs_cbuf = InvalidBuffer;
	}

	return NULL;				/* failure exit */
}

/* ----------------
 *		index_getbitmap - get all tuples at once from an index scan
 *
 * Adds the TIDs of all heap tuples satisfying the scan keys to a bitmap.
 * Since there's no interlock between the index scan and the eventual heap
 * access, this is only safe to use with MVCC-based snapshots: the heap
 * item slot could have been replaced by a newer tuple by the time we get
 * to it.
 *
 * Returns the number of matching tuples found.  (Note: this might be only
 * approximate, so it should only be used for statistical purposes.)
 * ----------------
 */
int64
index_getbitmap(IndexScanDesc scan, TIDBitmap *bitmap)
{
	FmgrInfo   *procedure;
	int64		ntids;
	Datum		d;

	SCAN_CHECKS;
	GET_SCAN_PROCEDURE(amgetbitmap);

	/* just make sure this is false... */
	scan->kill_prior_tuple = false;

	/*
	 * have the am's getbitmap proc do all the work.
	 */
	d = FunctionCall2(procedure,
					  PointerGetDatum(scan),
					  PointerGetDatum(bitmap));

	ntids = DatumGetInt64(d);

	/* If int8 is pass-by-ref, must free the result to avoid memory leak */
#ifndef USE_FLOAT8_BYVAL
	pfree(DatumGetPointer(d));
#endif

	pgstat_count_index_tuples(scan->indexRelation, ntids);

	return ntids;
}

/* ----------------
 *		index_bulk_delete - do mass deletion of index entries
 *
 *		callback routine tells whether a given main-heap tuple is
 *		to be deleted
 *
 *		return value is an optional palloc'd struct of statistics
 * ----------------
 */
IndexBulkDeleteResult *
index_bulk_delete(IndexVacuumInfo *info,
				  IndexBulkDeleteResult *stats,
				  IndexBulkDeleteCallback callback,
				  void *callback_state)
{
	Relation	indexRelation = info->index;
	FmgrInfo   *procedure;
	IndexBulkDeleteResult *result;

	RELATION_CHECKS;
	GET_REL_PROCEDURE(ambulkdelete);

	result = (IndexBulkDeleteResult *)
		DatumGetPointer(FunctionCall4(procedure,
									  PointerGetDatum(info),
									  PointerGetDatum(stats),
									  PointerGetDatum((Pointer) callback),
									  PointerGetDatum(callback_state)));

	return result;
}

/* ----------------
 *		index_vacuum_cleanup - do post-deletion cleanup of an index
 *
 *		return value is an optional palloc'd struct of statistics
 * ----------------
 */
IndexBulkDeleteResult *
index_vacuum_cleanup(IndexVacuumInfo *info,
					 IndexBulkDeleteResult *stats)
{
	Relation	indexRelation = info->index;
	FmgrInfo   *procedure;
	IndexBulkDeleteResult *result;

	RELATION_CHECKS;
	GET_REL_PROCEDURE(amvacuumcleanup);

	result = (IndexBulkDeleteResult *)
		DatumGetPointer(FunctionCall2(procedure,
									  PointerGetDatum(info),
									  PointerGetDatum(stats)));

	return result;
}

/* ----------------
 *		index_getprocid
 *
 *		Index access methods typically require support routines that are
 *		not directly the implementation of any WHERE-clause query operator
 *		and so cannot be kept in pg_amop.  Instead, such routines are kept
 *		in pg_amproc.  These registered procedure OIDs are assigned numbers
 *		according to a convention established by the access method.
 *		The general index code doesn't know anything about the routines
 *		involved; it just builds an ordered list of them for
 *		each attribute on which an index is defined.
 *
 *		As of Postgres 8.3, support routines within an operator family
 *		are further subdivided by the "left type" and "right type" of the
 *		query operator(s) that they support.  The "default" functions for a
 *		particular indexed attribute are those with both types equal to
 *		the index opclass' opcintype (note that this is subtly different
 *		from the indexed attribute's own type: it may be a binary-compatible
 *		type instead).	Only the default functions are stored in relcache
 *		entries --- access methods can use the syscache to look up non-default
 *		functions.
 *
 *		This routine returns the requested default procedure OID for a
 *		particular indexed attribute.
 * ----------------
 */
RegProcedure
index_getprocid(Relation irel,
				AttrNumber attnum,
				uint16 procnum)
{
	RegProcedure *loc;
	int			nproc;
	int			procindex;

	nproc = irel->rd_am->amsupport;

	Assert(procnum > 0 && procnum <= (uint16) nproc);

	procindex = (nproc * (attnum - 1)) + (procnum - 1);

	loc = irel->rd_support;

	Assert(loc != NULL);

	return loc[procindex];
}

/* ----------------
 *		index_getprocinfo
 *
 *		This routine allows index AMs to keep fmgr lookup info for
 *		support procs in the relcache.	As above, only the "default"
 *		functions for any particular indexed attribute are cached.
 *
 * Note: the return value points into cached data that will be lost during
 * any relcache rebuild!  Therefore, either use the callinfo right away,
 * or save it only after having acquired some type of lock on the index rel.
 * ----------------
 */
FmgrInfo *
index_getprocinfo(Relation irel,
				  AttrNumber attnum,
				  uint16 procnum)
{
	FmgrInfo   *locinfo;
	int			nproc;
	int			procindex;

	nproc = irel->rd_am->amsupport;

	Assert(procnum > 0 && procnum <= (uint16) nproc);

	procindex = (nproc * (attnum - 1)) + (procnum - 1);

	locinfo = irel->rd_supportinfo;

	Assert(locinfo != NULL);

	locinfo += procindex;

	/* Initialize the lookup info if first time through */
	if (locinfo->fn_oid == InvalidOid)
	{
		RegProcedure *loc = irel->rd_support;
		RegProcedure procId;

		Assert(loc != NULL);

		procId = loc[procindex];

		/*
		 * Complain if function was not found during IndexSupportInitialize.
		 * This should not happen unless the system tables contain bogus
		 * entries for the index opclass.  (If an AM wants to allow a support
		 * function to be optional, it can use index_getprocid.)
		 */
		if (!RegProcedureIsValid(procId))
			elog(ERROR, "missing support function %d for attribute %d of index \"%s\"",
				 procnum, attnum, RelationGetRelationName(irel));

		fmgr_info_cxt(procId, locinfo, irel->rd_indexcxt);
	}

	return locinfo;
}<|MERGE_RESOLUTION|>--- conflicted
+++ resolved
@@ -527,49 +527,6 @@
 
 		if (got_heap_tuple)
 		{
-<<<<<<< HEAD
-			ItemId		lp;
-			ItemPointer ctid;
-			bool		valid;
-
-			/* check for bogus TID */
-			if (offnum < FirstOffsetNumber ||
-				offnum > PageGetMaxOffsetNumber(dp))
-				break;
-
-			lp = PageGetItemId(dp, offnum);
-
-			/* check for unused, dead, or redirected items */
-			if (!ItemIdIsNormal(lp))
-			{
-				/* We should only see a redirect at start of chain */
-				if (ItemIdIsRedirected(lp) && at_chain_start)
-				{
-					/* Follow the redirect */
-					offnum = ItemIdGetRedirect(lp);
-					at_chain_start = false;
-					continue;
-				}
-				/* else must be end of chain */
-				break;
-			}
-
-			/*
-			 * We must initialize all of *heapTuple (ie, scan->xs_ctup) since
-			 * it is returned to the executor on success.
-			 */
-			heapTuple->t_data = (HeapTupleHeader) PageGetItem(dp, lp);
-			heapTuple->t_len = ItemIdGetLength(lp);
-			ItemPointerSetOffsetNumber(tid, offnum);
-			heapTuple->t_tableOid = RelationGetRelid(scan->heapRelation);
-#ifdef PGXC
-			heapTuple->t_xc_node_id = PGXCNodeIdentifier;
-#endif
-
-			ctid = &heapTuple->t_data->t_ctid;
-
-=======
->>>>>>> c1d9579d
 			/*
 			 * Only in a non-MVCC snapshot can more than one member of the
 			 * HOT chain be visible.
