#-------------------------------------------------------------------------
#
# Makefile for backend/catalog
#
# $PostgreSQL: pgsql/src/backend/catalog/Makefile,v 1.78 2010/05/13 11:49:48 petere Exp $
#
#-------------------------------------------------------------------------

subdir = src/backend/catalog
top_builddir = ../../..
include $(top_builddir)/src/Makefile.global

OBJS = catalog.o dependency.o heap.o index.o indexing.o namespace.o aclchk.o \
       pg_aggregate.o pg_constraint.o pg_conversion.o pg_depend.o pg_enum.o \
<<<<<<< HEAD
       pg_inherits.o pg_largeobject.o pg_namespace.o pg_operator.o pg_proc.o pg_shdepend.o \
       pg_type.o pgxc_class.o storage.o toasting.o
=======
       pg_inherits.o pg_largeobject.o pg_namespace.o pg_operator.o pg_proc.o \
       pg_db_role_setting.o pg_shdepend.o pg_type.o storage.o toasting.o
>>>>>>> 1084f317

BKIFILES = postgres.bki postgres.description postgres.shdescription

include $(top_srcdir)/src/backend/common.mk

all: $(BKIFILES) schemapg.h

# Note: there are some undocumented dependencies on the ordering in which
# the catalog header files are assembled into postgres.bki.  In particular,
# indexing.h had better be last, and toasting.h just before it.

POSTGRES_BKI_SRCS = $(addprefix $(top_srcdir)/src/include/catalog/,\
	pg_proc.h pg_type.h pg_attribute.h pg_class.h \
	pg_attrdef.h pg_constraint.h pg_inherits.h pg_index.h pg_operator.h \
	pg_opfamily.h pg_opclass.h pg_am.h pg_amop.h pg_amproc.h \
	pg_language.h pg_largeobject_metadata.h pg_largeobject.h pg_aggregate.h \
	pg_statistic.h pg_rewrite.h pg_trigger.h pg_description.h \
	pg_cast.h pg_enum.h pg_namespace.h pg_conversion.h pg_depend.h \
	pg_database.h pg_db_role_setting.h pg_tablespace.h pg_pltemplate.h \
	pg_authid.h pg_auth_members.h pg_shdepend.h pg_shdescription.h \
	pg_ts_config.h pg_ts_config_map.h pg_ts_dict.h \
	pg_ts_parser.h pg_ts_template.h \
	pg_foreign_data_wrapper.h pg_foreign_server.h pg_user_mapping.h \
<<<<<<< HEAD
	pgxc_class.h \
=======
	pg_default_acl.h \
>>>>>>> 1084f317
	toasting.h indexing.h \
    )

# location of Catalog.pm
catalogdir = $(top_srcdir)/src/backend/catalog

# locations of headers that genbki.pl needs to read
pg_includes = -I$(top_srcdir)/src/include/catalog -I$(top_builddir)/src/include/catalog

# see explanation in ../parser/Makefile
postgres.description: postgres.bki ;

postgres.shdescription: postgres.bki ;

schemapg.h: postgres.bki ;

postgres.bki: genbki.pl Catalog.pm $(POSTGRES_BKI_SRCS)
	$(PERL) -I $(catalogdir) $< $(pg_includes) --set-version=$(MAJORVERSION) $(POSTGRES_BKI_SRCS)

.PHONY: install-data
install-data: $(BKIFILES) installdirs
	$(INSTALL_DATA) $(call vpathsearch,postgres.bki) '$(DESTDIR)$(datadir)/postgres.bki'
	$(INSTALL_DATA) $(call vpathsearch,postgres.description) '$(DESTDIR)$(datadir)/postgres.description'
	$(INSTALL_DATA) $(call vpathsearch,postgres.shdescription) '$(DESTDIR)$(datadir)/postgres.shdescription'
	$(INSTALL_DATA) $(srcdir)/system_views.sql '$(DESTDIR)$(datadir)/system_views.sql'
	$(INSTALL_DATA) $(srcdir)/information_schema.sql '$(DESTDIR)$(datadir)/information_schema.sql'
	$(INSTALL_DATA) $(srcdir)/sql_features.txt '$(DESTDIR)$(datadir)/sql_features.txt'

installdirs:
	$(MKDIR_P) '$(DESTDIR)$(datadir)'

.PHONY: uninstall-data
uninstall-data:
	rm -f $(addprefix '$(DESTDIR)$(datadir)'/, $(BKIFILES) system_views.sql information_schema.sql sql_features.txt)

# postgres.bki, postgres.description, postgres.shdescription, and schemapg.h
# are in the distribution tarball, so they are not cleaned here.
clean:

maintainer-clean: clean
	rm -f $(BKIFILES)<|MERGE_RESOLUTION|>--- conflicted
+++ resolved
@@ -12,13 +12,8 @@
 
 OBJS = catalog.o dependency.o heap.o index.o indexing.o namespace.o aclchk.o \
        pg_aggregate.o pg_constraint.o pg_conversion.o pg_depend.o pg_enum.o \
-<<<<<<< HEAD
-       pg_inherits.o pg_largeobject.o pg_namespace.o pg_operator.o pg_proc.o pg_shdepend.o \
-       pg_type.o pgxc_class.o storage.o toasting.o
-=======
        pg_inherits.o pg_largeobject.o pg_namespace.o pg_operator.o pg_proc.o \
-       pg_db_role_setting.o pg_shdepend.o pg_type.o storage.o toasting.o
->>>>>>> 1084f317
+       pg_db_role_setting.o pg_shdepend.o pg_type.o pgxc_class.o storage.o toasting.o
 
 BKIFILES = postgres.bki postgres.description postgres.shdescription
 
@@ -42,11 +37,8 @@
 	pg_ts_config.h pg_ts_config_map.h pg_ts_dict.h \
 	pg_ts_parser.h pg_ts_template.h \
 	pg_foreign_data_wrapper.h pg_foreign_server.h pg_user_mapping.h \
-<<<<<<< HEAD
 	pgxc_class.h \
-=======
 	pg_default_acl.h \
->>>>>>> 1084f317
 	toasting.h indexing.h \
     )
 
